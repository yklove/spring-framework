/*
 * Copyright 2002-2019 the original author or authors.
 *
 * Licensed under the Apache License, Version 2.0 (the "License");
 * you may not use this file except in compliance with the License.
 * You may obtain a copy of the License at
 *
 *      https://www.apache.org/licenses/LICENSE-2.0
 *
 * Unless required by applicable law or agreed to in writing, software
 * distributed under the License is distributed on an "AS IS" BASIS,
 * WITHOUT WARRANTIES OR CONDITIONS OF ANY KIND, either express or implied.
 * See the License for the specific language governing permissions and
 * limitations under the License.
 */

package org.springframework.beans.factory.support;

import java.beans.ConstructorProperties;
import java.lang.reflect.Array;
import java.lang.reflect.Constructor;
import java.lang.reflect.Executable;
import java.lang.reflect.Method;
import java.lang.reflect.Modifier;
import java.security.AccessController;
import java.security.PrivilegedAction;
import java.util.ArrayList;
import java.util.Arrays;
import java.util.Collections;
import java.util.HashSet;
import java.util.LinkedHashSet;
import java.util.LinkedList;
import java.util.List;
import java.util.Map;
import java.util.Set;

import org.apache.commons.logging.Log;

import org.springframework.beans.BeanMetadataElement;
import org.springframework.beans.BeanWrapper;
import org.springframework.beans.BeanWrapperImpl;
import org.springframework.beans.BeansException;
import org.springframework.beans.TypeConverter;
import org.springframework.beans.TypeMismatchException;
import org.springframework.beans.factory.BeanCreationException;
import org.springframework.beans.factory.BeanDefinitionStoreException;
import org.springframework.beans.factory.InjectionPoint;
import org.springframework.beans.factory.NoSuchBeanDefinitionException;
import org.springframework.beans.factory.NoUniqueBeanDefinitionException;
import org.springframework.beans.factory.UnsatisfiedDependencyException;
import org.springframework.beans.factory.config.AutowireCapableBeanFactory;
import org.springframework.beans.factory.config.ConstructorArgumentValues;
import org.springframework.beans.factory.config.ConstructorArgumentValues.ValueHolder;
import org.springframework.beans.factory.config.DependencyDescriptor;
import org.springframework.core.CollectionFactory;
import org.springframework.core.MethodParameter;
import org.springframework.core.NamedThreadLocal;
import org.springframework.core.ParameterNameDiscoverer;
import org.springframework.lang.Nullable;
import org.springframework.util.Assert;
import org.springframework.util.ClassUtils;
import org.springframework.util.MethodInvoker;
import org.springframework.util.ObjectUtils;
import org.springframework.util.ReflectionUtils;
import org.springframework.util.StringUtils;

/**
 * Delegate for resolving constructors and factory methods.
 * <p>Performs constructor resolution through argument matching.
 *
 * @author Juergen Hoeller
 * @author Rob Harrop
 * @author Mark Fisher
 * @author Costin Leau
 * @author Sebastien Deleuze
 * @author Sam Brannen
 * @since 2.0
 * @see #autowireConstructor
 * @see #instantiateUsingFactoryMethod
 * @see AbstractAutowireCapableBeanFactory
 */
class ConstructorResolver {

	private static final Object[] EMPTY_ARGS = new Object[0];

	/**
	 * Marker for autowired arguments in a cached argument array, to be later replaced
	 * by a {@linkplain #resolveAutowiredArgument resolved autowired argument}.
	 */
	private static final Object autowiredArgumentMarker = new Object();

	private static final NamedThreadLocal<InjectionPoint> currentInjectionPoint =
			new NamedThreadLocal<>("Current injection point");


	private final AbstractAutowireCapableBeanFactory beanFactory;

	private final Log logger;


	/**
	 * Create a new ConstructorResolver for the given factory and instantiation strategy.
	 * @param beanFactory the BeanFactory to work with
	 */
	public ConstructorResolver(AbstractAutowireCapableBeanFactory beanFactory) {
		this.beanFactory = beanFactory;
		this.logger = beanFactory.getLogger();
	}


	/**
	 * "autowire constructor" (with constructor arguments by type) behavior.
	 * Also applied if explicit constructor argument values are specified,
	 * matching all remaining arguments with beans from the bean factory.
	 * <p>This corresponds to constructor injection: In this mode, a Spring
	 * bean factory is able to host components that expect constructor-based
	 * dependency resolution.
	 *
	 * 带有参数的实例化
	 *
	 * @param beanName the name of the bean
	 * @param mbd the merged bean definition for the bean
	 * @param chosenCtors chosen candidate constructors (or {@code null} if none).选择的候选构造函数(如果没有,则为{@code null})
	 * @param explicitArgs argument values passed in programmatically via the getBean method,
	 * or {@code null} if none (-> use constructor argument values from bean definition).
	 * 通过getBean方法以编程方式传递的参数值,如果没有,则为{@code null} ( -> 使用bean定义中的构造函数参数值)
	 * @return a BeanWrapper for the new instance.新实例的BeanWrapper.
	 */
	public BeanWrapper autowireConstructor(String beanName, RootBeanDefinition mbd,
			@Nullable Constructor<?>[] chosenCtors, @Nullable Object[] explicitArgs) {

		BeanWrapperImpl bw = new BeanWrapperImpl();
		this.beanFactory.initBeanWrapper(bw);

		// 要使用的构造方法
		Constructor<?> constructorToUse = null;
		// 封装要使用的参数
		ArgumentsHolder argsHolderToUse = null;
		// 要使用的参数
		Object[] argsToUse = null;

		// explicitArgs是通过getBean方法传入
		// 如果存在,则直接使用该参数
		if (explicitArgs != null) {
			argsToUse = explicitArgs;
		}
		else {
			// 尝试从配置文件中解析
			Object[] argsToResolve = null;
			// 尝试从缓存中获取
			synchronized (mbd.constructorArgumentLock) {
				constructorToUse = (Constructor<?>) mbd.resolvedConstructorOrFactoryMethod;
				if (constructorToUse != null && mbd.constructorArgumentsResolved) {
					// Found a cached constructor...
					// 找到一个缓存的构造函数...
					// 获取缓存的构造函数参数
					argsToUse = mbd.resolvedConstructorArguments;
					// 如果缓存的构造函数参数是空的
					if (argsToUse == null) {
						// 配置的构造函数
						argsToResolve = mbd.preparedConstructorArguments;
					}
				}
			}
			// 如果缓存中存在
			if (argsToResolve != null) {
				// 解析参数类型,如果给定方法的构造方法则通过此方法后就会把配置中的参数转换成指定类型
				// 缓存中的值可能是原始值也可能是最终值
				argsToUse = resolvePreparedArguments(beanName, mbd, bw, constructorToUse, argsToResolve, true);
			}
		}

		// 没有被缓存,或者指定的参数是null
		if (constructorToUse == null || argsToUse == null) {
			// Take specified constructors, if any.
			// 获取指定的构造方法(如果有).
			Constructor<?>[] candidates = chosenCtors;
			// 如果没有指定构造方法.
			if (candidates == null) {
				// 获取beanClass
				Class<?> beanClass = mbd.getBeanClass();
				try {
					// 获取类的构造方法
					candidates = (mbd.isNonPublicAccessAllowed() ?
							beanClass.getDeclaredConstructors() : beanClass.getConstructors());
				}
				catch (Throwable ex) {
					throw new BeanCreationException(mbd.getResourceDescription(), beanName,
							"Resolution of declared constructors on bean Class [" + beanClass.getName() +
							"] from ClassLoader [" + beanClass.getClassLoader() + "] failed", ex);
				}
			}

			// 如果只有一个构造方法,并且没有显示的传入参数,并且没有定义bean的构造方法参数值
			if (candidates.length == 1 && explicitArgs == null && !mbd.hasConstructorArgumentValues()) {
				// 获取唯一的构造方法
				Constructor<?> uniqueCandidate = candidates[0];
				// 如果构造方法的参数是0,没有参数
				if (uniqueCandidate.getParameterCount() == 0) {
					synchronized (mbd.constructorArgumentLock) {
						// 将构造方法加入到缓存中
						mbd.resolvedConstructorOrFactoryMethod = uniqueCandidate;
						// 标记构造函数参数已解决
						mbd.constructorArgumentsResolved = true;
						// 已解析的构造函数参数是空的
						mbd.resolvedConstructorArguments = EMPTY_ARGS;
					}
					// 设置实例化的bean
					bw.setBeanInstance(instantiate(beanName, mbd, uniqueCandidate, EMPTY_ARGS));
					// 返回
					return bw;
				}
			}

			// Need to resolve the constructor.
			// 需要解析构造函数.
			// 如果传入的候选构造方法不为null,或者bean描述中自动注入模式是AUTOWIRE_CONSTRUCTOR(使用参数尽可能多的构造方法)
			boolean autowiring = (chosenCtors != null ||
					mbd.getResolvedAutowireMode() == AutowireCapableBeanFactory.AUTOWIRE_CONSTRUCTOR);
			// 已解析的参数值
			ConstructorArgumentValues resolvedValues = null;

			// 最小或者没有的参数值的个数(能解析到的参数个数)
			int minNrOfArgs;
			// 如果显示的指定参数值
			if (explicitArgs != null) {
				// 最小的参数值 = 传入参数的个数
				minNrOfArgs = explicitArgs.length;
			}
			// 没有指定参数
			else {
				// 获取bean描述中的构造方法参数
				ConstructorArgumentValues cargs = mbd.getConstructorArgumentValues();
				// 初始化已解析的参数值
				resolvedValues = new ConstructorArgumentValues();
				// 解析构造方法参数
				minNrOfArgs = resolveConstructorArguments(beanName, mbd, bw, cargs, resolvedValues);
			}

			// 对构造方法进行排序,按照public构造方法的参数数量和非public构造方法的参数数量降序排序
			AutowireUtils.sortConstructors(candidates);
			int minTypeDiffWeight = Integer.MAX_VALUE;
			Set<Constructor<?>> ambiguousConstructors = null;
			LinkedList<UnsatisfiedDependencyException> causes = null;

			// 遍历构造方法
			for (Constructor<?> candidate : candidates) {
<<<<<<< HEAD
				// 构造方法需要的参数
				Class<?>[] paramTypes = candidate.getParameterTypes();

				// 如果已经找到选用的构造方法,或者需要的参数小于当前构造方法参数的个数,则终止,因为已经按照参数个数降序排列
				if (constructorToUse != null && argsToUse != null && argsToUse.length > paramTypes.length) {
=======

				int parameterCount = candidate.getParameterCount();

				if (constructorToUse != null && argsToUse != null && argsToUse.length > parameterCount) {
>>>>>>> fb13f6f0
					// Already found greedy constructor that can be satisfied ->
					// do not look any further, there are only less greedy constructors left.
					// 已经找到了可以满足的贪婪的构造函数 -> 不再看了,只剩下较少的贪婪构造函数.
					break;
				}
<<<<<<< HEAD
				// 参数个数不相等
				// TODO 不是很理解
				//  个人理解是:构造方法需要的参数个数,一定要大于等于resolveConstructorArguments方法返回的最小的构造方法参数
				//  但是这样子不是应该break掉吗?
				if (paramTypes.length < minNrOfArgs) {
=======
				if (parameterCount < minNrOfArgs) {
>>>>>>> fb13f6f0
					continue;
				}

				ArgumentsHolder argsHolder;
				Class<?>[] paramTypes = candidate.getParameterTypes();
				if (resolvedValues != null) {
					// 有参数则根据值构造对应参数类型的参数
					try {
<<<<<<< HEAD
						// 参数名,从ConstructorProperties注解上获取参数名称
						String[] paramNames = ConstructorPropertiesChecker.evaluate(candidate, paramTypes.length);
						// 没有得到参数名
=======
						String[] paramNames = ConstructorPropertiesChecker.evaluate(candidate, parameterCount);
>>>>>>> fb13f6f0
						if (paramNames == null) {
							// 获取参数名称探索器
							ParameterNameDiscoverer pnd = this.beanFactory.getParameterNameDiscoverer();
							if (pnd != null) {
								// 获取指定构造方法的参数名称
								paramNames = pnd.getParameterNames(candidate);
							}
						}
						// 根据名称和数据类型创建参数的持有者
						argsHolder = createArgumentArray(beanName, mbd, resolvedValues, bw, paramTypes, paramNames,
								getUserDeclaredConstructor(candidate), autowiring, candidates.length == 1);
					}
					catch (UnsatisfiedDependencyException ex) {
						if (logger.isTraceEnabled()) {
							logger.trace("Ignoring constructor [" + candidate + "] of bean '" + beanName + "': " + ex);
						}
						// Swallow and try next constructor.
						// 吞下异常并尝试下一个构造函数;
						if (causes == null) {
							causes = new LinkedList<>();
						}
						causes.add(ex);
						continue;
					}
				}
				else {
					// Explicit arguments given -> arguments length must match exactly.
<<<<<<< HEAD
					// 给出的显式参数 -> 参数长度必须完全匹配.
					if (paramTypes.length != explicitArgs.length) {
=======
					if (parameterCount != explicitArgs.length) {
>>>>>>> fb13f6f0
						continue;
					}
					// 构造函数没有参数的情况
					argsHolder = new ArgumentsHolder(explicitArgs);
				}

				// 探测是否有不确定性的构造方法存在,例如不同构造方法的参数为父子关系
				int typeDiffWeight = (mbd.isLenientConstructorResolution() ?
						argsHolder.getTypeDifferenceWeight(paramTypes) : argsHolder.getAssignabilityWeight(paramTypes));
				// Choose this constructor if it represents the closest match.
				// 如果它代表最接近的匹配,请选择此构造函数.
				if (typeDiffWeight < minTypeDiffWeight) {
					constructorToUse = candidate;
					argsHolderToUse = argsHolder;
					argsToUse = argsHolder.arguments;
					minTypeDiffWeight = typeDiffWeight;
					ambiguousConstructors = null;
				}
				else if (constructorToUse != null && typeDiffWeight == minTypeDiffWeight) {
					if (ambiguousConstructors == null) {
						ambiguousConstructors = new LinkedHashSet<>();
						ambiguousConstructors.add(constructorToUse);
					}
					ambiguousConstructors.add(candidate);
				}
			}

			if (constructorToUse == null) {
				if (causes != null) {
					UnsatisfiedDependencyException ex = causes.removeLast();
					for (Exception cause : causes) {
						this.beanFactory.onSuppressedException(cause);
					}
					throw ex;
				}
				throw new BeanCreationException(mbd.getResourceDescription(), beanName,
						"Could not resolve matching constructor " +
						"(hint: specify index/type/name arguments for simple parameters to avoid type ambiguities)");
			}
			else if (ambiguousConstructors != null && !mbd.isLenientConstructorResolution()) {
				throw new BeanCreationException(mbd.getResourceDescription(), beanName,
						"Ambiguous constructor matches found in bean '" + beanName + "' " +
						"(hint: specify index/type/name arguments for simple parameters to avoid type ambiguities): " +
						ambiguousConstructors);
			}

			if (explicitArgs == null && argsHolderToUse != null) {
				// 将解析的构造方法加入缓存
				argsHolderToUse.storeCache(mbd, constructorToUse);
			}
		}

		Assert.state(argsToUse != null, "Unresolved constructor arguments");
		// 将构建的实例加入BeanWrapper中
		bw.setBeanInstance(instantiate(beanName, mbd, constructorToUse, argsToUse));
		return bw;
	}

	/**
	 * 实例化bean(BeanWrapper)
	 * @param beanName beanName
	 * @param mbd bean描述信息
	 * @param constructorToUse 构造方法
	 * @param argsToUse 参数
	 * @return
	 */
	private Object instantiate(
			String beanName, RootBeanDefinition mbd, Constructor<?> constructorToUse, Object[] argsToUse) {

		try {
			InstantiationStrategy strategy = this.beanFactory.getInstantiationStrategy();
			if (System.getSecurityManager() != null) {
				return AccessController.doPrivileged((PrivilegedAction<Object>) () ->
						strategy.instantiate(mbd, beanName, this.beanFactory, constructorToUse, argsToUse),
						this.beanFactory.getAccessControlContext());
			}
			else {
				return strategy.instantiate(mbd, beanName, this.beanFactory, constructorToUse, argsToUse);
			}
		}
		catch (Throwable ex) {
			throw new BeanCreationException(mbd.getResourceDescription(), beanName,
					"Bean instantiation via constructor failed", ex);
		}
	}

	/**
	 * Resolve the factory method in the specified bean definition, if possible.
	 * {@link RootBeanDefinition#getResolvedFactoryMethod()} can be checked for the result.
	 * @param mbd the bean definition to check
	 */
	public void resolveFactoryMethodIfPossible(RootBeanDefinition mbd) {
		Class<?> factoryClass;
		boolean isStatic;
		if (mbd.getFactoryBeanName() != null) {
			factoryClass = this.beanFactory.getType(mbd.getFactoryBeanName());
			isStatic = false;
		}
		else {
			factoryClass = mbd.getBeanClass();
			isStatic = true;
		}
		Assert.state(factoryClass != null, "Unresolvable factory class");
		factoryClass = ClassUtils.getUserClass(factoryClass);

		Method[] candidates = getCandidateMethods(factoryClass, mbd);
		Method uniqueCandidate = null;
		for (Method candidate : candidates) {
			if (Modifier.isStatic(candidate.getModifiers()) == isStatic && mbd.isFactoryMethod(candidate)) {
				if (uniqueCandidate == null) {
					uniqueCandidate = candidate;
				}
				else if (isParamMismatch(uniqueCandidate, candidate)) {
					uniqueCandidate = null;
					break;
				}
			}
		}
		mbd.factoryMethodToIntrospect = uniqueCandidate;
	}

	private boolean isParamMismatch(Method uniqueCandidate, Method candidate) {
		int uniqueCandidateParameterCount = uniqueCandidate.getParameterCount();
		int candidateParameterCount = candidate.getParameterCount();
		return (uniqueCandidateParameterCount != candidateParameterCount ||
				!Arrays.equals(uniqueCandidate.getParameterTypes(), candidate.getParameterTypes()));
	}

	/**
	 * Retrieve all candidate methods for the given class, considering
	 * the {@link RootBeanDefinition#isNonPublicAccessAllowed()} flag.
	 * Called as the starting point for factory method determination.
	 */
	private Method[] getCandidateMethods(Class<?> factoryClass, RootBeanDefinition mbd) {
		if (System.getSecurityManager() != null) {
			return AccessController.doPrivileged((PrivilegedAction<Method[]>) () ->
					(mbd.isNonPublicAccessAllowed() ?
						ReflectionUtils.getAllDeclaredMethods(factoryClass) : factoryClass.getMethods()));
		}
		else {
			return (mbd.isNonPublicAccessAllowed() ?
					ReflectionUtils.getAllDeclaredMethods(factoryClass) : factoryClass.getMethods());
		}
	}

	/**
	 * Instantiate the bean using a named factory method. The method may be static, if the
	 * bean definition parameter specifies a class, rather than a "factory-bean", or
	 * an instance variable on a factory object itself configured using Dependency Injection.
	 * <p>Implementation requires iterating over the static or instance methods with the
	 * name specified in the RootBeanDefinition (the method may be overloaded) and trying
	 * to match with the parameters. We don't have the types attached to constructor args,
	 * so trial and error is the only way to go here. The explicitArgs array may contain
	 * argument values passed in programmatically via the corresponding getBean method.
	 * @param beanName the name of the bean
	 * @param mbd the merged bean definition for the bean
	 * @param explicitArgs argument values passed in programmatically via the getBean
	 * method, or {@code null} if none (-> use constructor argument values from bean definition)
	 * @return a BeanWrapper for the new instance
	 */
	public BeanWrapper instantiateUsingFactoryMethod(
			String beanName, RootBeanDefinition mbd, @Nullable Object[] explicitArgs) {

		BeanWrapperImpl bw = new BeanWrapperImpl();
		this.beanFactory.initBeanWrapper(bw);

		Object factoryBean;
		Class<?> factoryClass;
		boolean isStatic;

		String factoryBeanName = mbd.getFactoryBeanName();
		if (factoryBeanName != null) {
			if (factoryBeanName.equals(beanName)) {
				throw new BeanDefinitionStoreException(mbd.getResourceDescription(), beanName,
						"factory-bean reference points back to the same bean definition");
			}
			factoryBean = this.beanFactory.getBean(factoryBeanName);
			if (mbd.isSingleton() && this.beanFactory.containsSingleton(beanName)) {
				throw new ImplicitlyAppearedSingletonException();
			}
			factoryClass = factoryBean.getClass();
			isStatic = false;
		}
		else {
			// It's a static factory method on the bean class.
			if (!mbd.hasBeanClass()) {
				throw new BeanDefinitionStoreException(mbd.getResourceDescription(), beanName,
						"bean definition declares neither a bean class nor a factory-bean reference");
			}
			factoryBean = null;
			factoryClass = mbd.getBeanClass();
			isStatic = true;
		}

		Method factoryMethodToUse = null;
		ArgumentsHolder argsHolderToUse = null;
		Object[] argsToUse = null;

		if (explicitArgs != null) {
			argsToUse = explicitArgs;
		}
		else {
			Object[] argsToResolve = null;
			synchronized (mbd.constructorArgumentLock) {
				factoryMethodToUse = (Method) mbd.resolvedConstructorOrFactoryMethod;
				if (factoryMethodToUse != null && mbd.constructorArgumentsResolved) {
					// Found a cached factory method...
					argsToUse = mbd.resolvedConstructorArguments;
					if (argsToUse == null) {
						argsToResolve = mbd.preparedConstructorArguments;
					}
				}
			}
			if (argsToResolve != null) {
				argsToUse = resolvePreparedArguments(beanName, mbd, bw, factoryMethodToUse, argsToResolve, true);
			}
		}

		if (factoryMethodToUse == null || argsToUse == null) {
			// Need to determine the factory method...
			// Try all methods with this name to see if they match the given arguments.
			factoryClass = ClassUtils.getUserClass(factoryClass);

			List<Method> candidates = null;
			if (mbd.isFactoryMethodUnique) {
				if (factoryMethodToUse == null) {
					factoryMethodToUse = mbd.getResolvedFactoryMethod();
				}
				if (factoryMethodToUse != null) {
					candidates = Collections.singletonList(factoryMethodToUse);
				}
			}
			if (candidates == null) {
				candidates = new ArrayList<>();
				Method[] rawCandidates = getCandidateMethods(factoryClass, mbd);
				for (Method candidate : rawCandidates) {
					if (Modifier.isStatic(candidate.getModifiers()) == isStatic && mbd.isFactoryMethod(candidate)) {
						candidates.add(candidate);
					}
				}
			}

			if (candidates.size() == 1 && explicitArgs == null && !mbd.hasConstructorArgumentValues()) {
				Method uniqueCandidate = candidates.get(0);
				if (uniqueCandidate.getParameterCount() == 0) {
					mbd.factoryMethodToIntrospect = uniqueCandidate;
					synchronized (mbd.constructorArgumentLock) {
						mbd.resolvedConstructorOrFactoryMethod = uniqueCandidate;
						mbd.constructorArgumentsResolved = true;
						mbd.resolvedConstructorArguments = EMPTY_ARGS;
					}
					bw.setBeanInstance(instantiate(beanName, mbd, factoryBean, uniqueCandidate, EMPTY_ARGS));
					return bw;
				}
			}

			if (candidates.size() > 1) {  // explicitly skip immutable singletonList
				candidates.sort(AutowireUtils.EXECUTABLE_COMPARATOR);
			}

			ConstructorArgumentValues resolvedValues = null;
			boolean autowiring = (mbd.getResolvedAutowireMode() == AutowireCapableBeanFactory.AUTOWIRE_CONSTRUCTOR);
			int minTypeDiffWeight = Integer.MAX_VALUE;
			Set<Method> ambiguousFactoryMethods = null;

			int minNrOfArgs;
			if (explicitArgs != null) {
				minNrOfArgs = explicitArgs.length;
			}
			else {
				// We don't have arguments passed in programmatically, so we need to resolve the
				// arguments specified in the constructor arguments held in the bean definition.
				if (mbd.hasConstructorArgumentValues()) {
					ConstructorArgumentValues cargs = mbd.getConstructorArgumentValues();
					resolvedValues = new ConstructorArgumentValues();
					minNrOfArgs = resolveConstructorArguments(beanName, mbd, bw, cargs, resolvedValues);
				}
				else {
					minNrOfArgs = 0;
				}
			}

			LinkedList<UnsatisfiedDependencyException> causes = null;

			for (Method candidate : candidates) {

				int parameterCount = candidate.getParameterCount();
				if (parameterCount >= minNrOfArgs) {
					ArgumentsHolder argsHolder;

					Class<?>[] paramTypes = candidate.getParameterTypes();
					if (explicitArgs != null) {
						// Explicit arguments given -> arguments length must match exactly.
						if (paramTypes.length != explicitArgs.length) {
							continue;
						}
						argsHolder = new ArgumentsHolder(explicitArgs);
					}
					else {
						// Resolved constructor arguments: type conversion and/or autowiring necessary.
						try {
							String[] paramNames = null;
							ParameterNameDiscoverer pnd = this.beanFactory.getParameterNameDiscoverer();
							if (pnd != null) {
								paramNames = pnd.getParameterNames(candidate);
							}
							argsHolder = createArgumentArray(beanName, mbd, resolvedValues, bw,
									paramTypes, paramNames, candidate, autowiring, candidates.size() == 1);
						}
						catch (UnsatisfiedDependencyException ex) {
							if (logger.isTraceEnabled()) {
								logger.trace("Ignoring factory method [" + candidate + "] of bean '" + beanName + "': " + ex);
							}
							// Swallow and try next overloaded factory method.
							if (causes == null) {
								causes = new LinkedList<>();
							}
							causes.add(ex);
							continue;
						}
					}

					int typeDiffWeight = (mbd.isLenientConstructorResolution() ?
							argsHolder.getTypeDifferenceWeight(paramTypes) : argsHolder.getAssignabilityWeight(paramTypes));
					// Choose this factory method if it represents the closest match.
					if (typeDiffWeight < minTypeDiffWeight) {
						factoryMethodToUse = candidate;
						argsHolderToUse = argsHolder;
						argsToUse = argsHolder.arguments;
						minTypeDiffWeight = typeDiffWeight;
						ambiguousFactoryMethods = null;
					}
					// Find out about ambiguity: In case of the same type difference weight
					// for methods with the same number of parameters, collect such candidates
					// and eventually raise an ambiguity exception.
					// However, only perform that check in non-lenient constructor resolution mode,
					// and explicitly ignore overridden methods (with the same parameter signature).
					else if (factoryMethodToUse != null && typeDiffWeight == minTypeDiffWeight &&
							!mbd.isLenientConstructorResolution() &&
							paramTypes.length == factoryMethodToUse.getParameterCount() &&
							!Arrays.equals(paramTypes, factoryMethodToUse.getParameterTypes())) {
						if (ambiguousFactoryMethods == null) {
							ambiguousFactoryMethods = new LinkedHashSet<>();
							ambiguousFactoryMethods.add(factoryMethodToUse);
						}
						ambiguousFactoryMethods.add(candidate);
					}
				}
			}

			if (factoryMethodToUse == null || argsToUse == null) {
				if (causes != null) {
					UnsatisfiedDependencyException ex = causes.removeLast();
					for (Exception cause : causes) {
						this.beanFactory.onSuppressedException(cause);
					}
					throw ex;
				}
				List<String> argTypes = new ArrayList<>(minNrOfArgs);
				if (explicitArgs != null) {
					for (Object arg : explicitArgs) {
						argTypes.add(arg != null ? arg.getClass().getSimpleName() : "null");
					}
				}
				else if (resolvedValues != null) {
					Set<ValueHolder> valueHolders = new LinkedHashSet<>(resolvedValues.getArgumentCount());
					valueHolders.addAll(resolvedValues.getIndexedArgumentValues().values());
					valueHolders.addAll(resolvedValues.getGenericArgumentValues());
					for (ValueHolder value : valueHolders) {
						String argType = (value.getType() != null ? ClassUtils.getShortName(value.getType()) :
								(value.getValue() != null ? value.getValue().getClass().getSimpleName() : "null"));
						argTypes.add(argType);
					}
				}
				String argDesc = StringUtils.collectionToCommaDelimitedString(argTypes);
				throw new BeanCreationException(mbd.getResourceDescription(), beanName,
						"No matching factory method found: " +
						(mbd.getFactoryBeanName() != null ?
							"factory bean '" + mbd.getFactoryBeanName() + "'; " : "") +
						"factory method '" + mbd.getFactoryMethodName() + "(" + argDesc + ")'. " +
						"Check that a method with the specified name " +
						(minNrOfArgs > 0 ? "and arguments " : "") +
						"exists and that it is " +
						(isStatic ? "static" : "non-static") + ".");
			}
			else if (void.class == factoryMethodToUse.getReturnType()) {
				throw new BeanCreationException(mbd.getResourceDescription(), beanName,
						"Invalid factory method '" + mbd.getFactoryMethodName() +
						"': needs to have a non-void return type!");
			}
			else if (ambiguousFactoryMethods != null) {
				throw new BeanCreationException(mbd.getResourceDescription(), beanName,
						"Ambiguous factory method matches found in bean '" + beanName + "' " +
						"(hint: specify index/type/name arguments for simple parameters to avoid type ambiguities): " +
						ambiguousFactoryMethods);
			}

			if (explicitArgs == null && argsHolderToUse != null) {
				mbd.factoryMethodToIntrospect = factoryMethodToUse;
				argsHolderToUse.storeCache(mbd, factoryMethodToUse);
			}
		}

		bw.setBeanInstance(instantiate(beanName, mbd, factoryBean, factoryMethodToUse, argsToUse));
		return bw;
	}

	private Object instantiate(String beanName, RootBeanDefinition mbd,
			@Nullable Object factoryBean, Method factoryMethod, Object[] args) {

		try {
			if (System.getSecurityManager() != null) {
				return AccessController.doPrivileged((PrivilegedAction<Object>) () ->
						this.beanFactory.getInstantiationStrategy().instantiate(
								mbd, beanName, this.beanFactory, factoryBean, factoryMethod, args),
						this.beanFactory.getAccessControlContext());
			}
			else {
				return this.beanFactory.getInstantiationStrategy().instantiate(
						mbd, beanName, this.beanFactory, factoryBean, factoryMethod, args);
			}
		}
		catch (Throwable ex) {
			throw new BeanCreationException(mbd.getResourceDescription(), beanName,
					"Bean instantiation via factory method failed", ex);
		}
	}

	/**
	 * Resolve the constructor arguments for this bean into the resolvedValues object.
	 * This may involve looking up other beans.
	 * <p>This method is also used for handling invocations of static factory methods.
	 *
	 * 将此bean的构造函数参数解析为resolvedValues对象.这可能涉及查找其他bean.
	 * <p>此方法还用于处理静态工厂方法的调用.
	 */
	private int resolveConstructorArguments(String beanName, RootBeanDefinition mbd, BeanWrapper bw,
			ConstructorArgumentValues cargs, ConstructorArgumentValues resolvedValues) {

		TypeConverter customConverter = this.beanFactory.getCustomTypeConverter();
		TypeConverter converter = (customConverter != null ? customConverter : bw);
		BeanDefinitionValueResolver valueResolver =
				new BeanDefinitionValueResolver(this.beanFactory, beanName, mbd, converter);

		int minNrOfArgs = cargs.getArgumentCount();

		// 遍历 constructor-arg 标签的 index 属性
		for (Map.Entry<Integer, ConstructorArgumentValues.ValueHolder> entry : cargs.getIndexedArgumentValues().entrySet()) {
			int index = entry.getKey();
			if (index < 0) {
				throw new BeanCreationException(mbd.getResourceDescription(), beanName,
						"Invalid constructor argument index: " + index);
			}
			if (index > minNrOfArgs) {
				minNrOfArgs = index + 1;
			}
			ConstructorArgumentValues.ValueHolder valueHolder = entry.getValue();
			if (valueHolder.isConverted()) {
				resolvedValues.addIndexedArgumentValue(index, valueHolder);
			}
			else {
				Object resolvedValue =
						valueResolver.resolveValueIfNecessary("constructor argument", valueHolder.getValue());
				ConstructorArgumentValues.ValueHolder resolvedValueHolder =
						new ConstructorArgumentValues.ValueHolder(resolvedValue, valueHolder.getType(), valueHolder.getName());
				resolvedValueHolder.setSource(valueHolder);
				resolvedValues.addIndexedArgumentValue(index, resolvedValueHolder);
			}
		}

		for (ConstructorArgumentValues.ValueHolder valueHolder : cargs.getGenericArgumentValues()) {
			if (valueHolder.isConverted()) {
				resolvedValues.addGenericArgumentValue(valueHolder);
			}
			else {
				Object resolvedValue =
						valueResolver.resolveValueIfNecessary("constructor argument", valueHolder.getValue());
				ConstructorArgumentValues.ValueHolder resolvedValueHolder = new ConstructorArgumentValues.ValueHolder(
						resolvedValue, valueHolder.getType(), valueHolder.getName());
				resolvedValueHolder.setSource(valueHolder);
				resolvedValues.addGenericArgumentValue(resolvedValueHolder);
			}
		}

		return minNrOfArgs;
	}

	/**
	 * Create an array of arguments to invoke a constructor or factory method,
	 * given the resolved constructor argument values.
	 *
	 * 在给定已解析的构造函数参数值的情况下，创建一个参数数组以调用构造函数或工厂方法
	 *
	 */
	private ArgumentsHolder createArgumentArray(
			String beanName, RootBeanDefinition mbd, @Nullable ConstructorArgumentValues resolvedValues,
			BeanWrapper bw, Class<?>[] paramTypes, @Nullable String[] paramNames, Executable executable,
			boolean autowiring, boolean fallback) throws UnsatisfiedDependencyException {

		TypeConverter customConverter = this.beanFactory.getCustomTypeConverter();
		TypeConverter converter = (customConverter != null ? customConverter : bw);

		ArgumentsHolder args = new ArgumentsHolder(paramTypes.length);
		// 待使用的ValueHolder
		Set<ConstructorArgumentValues.ValueHolder> usedValueHolders = new HashSet<>(paramTypes.length);
		Set<String> autowiredBeanNames = new LinkedHashSet<>(4);

		for (int paramIndex = 0; paramIndex < paramTypes.length; paramIndex++) {
			Class<?> paramType = paramTypes[paramIndex];
			String paramName = (paramNames != null ? paramNames[paramIndex] : "");
			// Try to find matching constructor argument value, either indexed or generic.
			// 尝试查找匹配的构造函数参数值，索引或泛型。
			ConstructorArgumentValues.ValueHolder valueHolder = null;
			if (resolvedValues != null) {
				valueHolder = resolvedValues.getArgumentValue(paramIndex, paramType, paramName, usedValueHolders);
				// If we couldn't find a direct match and are not supposed to autowire,
				// let's try the next generic, untyped argument value as fallback:
				// it could match after type conversion (for example, String -> int).
				// 如果我们找不到直接匹配并且不应该自动装配,让我们尝试下一个通用的无类型参数值作为备选方案：
				// 它可以在类型转换后匹配（例如，String  -> int）。
				if (valueHolder == null && (!autowiring || paramTypes.length == resolvedValues.getArgumentCount())) {
					valueHolder = resolvedValues.getGenericArgumentValue(null, null, usedValueHolders);
				}
			}
			if (valueHolder != null) {
				// We found a potential match - let's give it a try.
				// Do not consider the same value definition multiple times!
				// 我们找到了一个潜在的匹配 - 让我们试一试。
				// 不要多次考虑相同的值定义！
				usedValueHolders.add(valueHolder);
				// 获取到最初的值
				Object originalValue = valueHolder.getValue();
				// 转换后的值
				Object convertedValue;
				// 如果 valueHolder 已经转换过了
				if (valueHolder.isConverted()) {
					convertedValue = valueHolder.getConvertedValue();
					args.preparedArguments[paramIndex] = convertedValue;
				}
				else {
					MethodParameter methodParam = MethodParameter.forExecutable(executable, paramIndex);
					try {
						// 将原始的值转换成指定的类型
						convertedValue = converter.convertIfNecessary(originalValue, paramType, methodParam);
					}
					catch (TypeMismatchException ex) {
						throw new UnsatisfiedDependencyException(
								mbd.getResourceDescription(), beanName, new InjectionPoint(methodParam),
								"Could not convert argument value of type [" +
										ObjectUtils.nullSafeClassName(valueHolder.getValue()) +
										"] to required type [" + paramType.getName() + "]: " + ex.getMessage());
					}
					Object sourceHolder = valueHolder.getSource();
					if (sourceHolder instanceof ConstructorArgumentValues.ValueHolder) {
						Object sourceValue = ((ConstructorArgumentValues.ValueHolder) sourceHolder).getValue();
						args.resolveNecessary = true;
						args.preparedArguments[paramIndex] = sourceValue;
					}
				}
				args.arguments[paramIndex] = convertedValue;
				args.rawArguments[paramIndex] = originalValue;
			}
			else {
				MethodParameter methodParam = MethodParameter.forExecutable(executable, paramIndex);
				// No explicit match found: we're either supposed to autowire or
				// have to fail creating an argument array for the given constructor.
				if (!autowiring) {
					throw new UnsatisfiedDependencyException(
							mbd.getResourceDescription(), beanName, new InjectionPoint(methodParam),
							"Ambiguous argument values for parameter of type [" + paramType.getName() +
							"] - did you specify the correct bean references as arguments?");
				}
				try {
					Object autowiredArgument = resolveAutowiredArgument(
							methodParam, beanName, autowiredBeanNames, converter, fallback);
					args.rawArguments[paramIndex] = autowiredArgument;
					args.arguments[paramIndex] = autowiredArgument;
					args.preparedArguments[paramIndex] = autowiredArgumentMarker;
					args.resolveNecessary = true;
				}
				catch (BeansException ex) {
					throw new UnsatisfiedDependencyException(
							mbd.getResourceDescription(), beanName, new InjectionPoint(methodParam), ex);
				}
			}
		}

		for (String autowiredBeanName : autowiredBeanNames) {
			this.beanFactory.registerDependentBean(autowiredBeanName, beanName);
			if (logger.isDebugEnabled()) {
				logger.debug("Autowiring by type from bean name '" + beanName +
						"' via " + (executable instanceof Constructor ? "constructor" : "factory method") +
						" to bean named '" + autowiredBeanName + "'");
			}
		}

		return args;
	}

	/**
	 * Resolve the prepared arguments stored in the given bean definition.
	 */
	private Object[] resolvePreparedArguments(String beanName, RootBeanDefinition mbd, BeanWrapper bw,
			Executable executable, Object[] argsToResolve, boolean fallback) {

		TypeConverter customConverter = this.beanFactory.getCustomTypeConverter();
		TypeConverter converter = (customConverter != null ? customConverter : bw);
		BeanDefinitionValueResolver valueResolver =
				new BeanDefinitionValueResolver(this.beanFactory, beanName, mbd, converter);
		Class<?>[] paramTypes = executable.getParameterTypes();

		Object[] resolvedArgs = new Object[argsToResolve.length];
		for (int argIndex = 0; argIndex < argsToResolve.length; argIndex++) {
			Object argValue = argsToResolve[argIndex];
			MethodParameter methodParam = MethodParameter.forExecutable(executable, argIndex);
			if (argValue == autowiredArgumentMarker) {
				argValue = resolveAutowiredArgument(methodParam, beanName, null, converter, fallback);
			}
			else if (argValue instanceof BeanMetadataElement) {
				argValue = valueResolver.resolveValueIfNecessary("constructor argument", argValue);
			}
			else if (argValue instanceof String) {
				argValue = this.beanFactory.evaluateBeanDefinitionString((String) argValue, mbd);
			}
			Class<?> paramType = paramTypes[argIndex];
			try {
				resolvedArgs[argIndex] = converter.convertIfNecessary(argValue, paramType, methodParam);
			}
			catch (TypeMismatchException ex) {
				throw new UnsatisfiedDependencyException(
						mbd.getResourceDescription(), beanName, new InjectionPoint(methodParam),
						"Could not convert argument value of type [" + ObjectUtils.nullSafeClassName(argValue) +
						"] to required type [" + paramType.getName() + "]: " + ex.getMessage());
			}
		}
		return resolvedArgs;
	}

	protected Constructor<?> getUserDeclaredConstructor(Constructor<?> constructor) {
		Class<?> declaringClass = constructor.getDeclaringClass();
		Class<?> userClass = ClassUtils.getUserClass(declaringClass);
		if (userClass != declaringClass) {
			try {
				return userClass.getDeclaredConstructor(constructor.getParameterTypes());
			}
			catch (NoSuchMethodException ex) {
				// No equivalent constructor on user class (superclass)...
				// Let's proceed with the given constructor as we usually would.
			}
		}
		return constructor;
	}

	/**
	 * Template method for resolving the specified argument which is supposed to be autowired.
	 */
	@Nullable
	protected Object resolveAutowiredArgument(MethodParameter param, String beanName,
			@Nullable Set<String> autowiredBeanNames, TypeConverter typeConverter, boolean fallback) {

		Class<?> paramType = param.getParameterType();
		if (InjectionPoint.class.isAssignableFrom(paramType)) {
			InjectionPoint injectionPoint = currentInjectionPoint.get();
			if (injectionPoint == null) {
				throw new IllegalStateException("No current InjectionPoint available for " + param);
			}
			return injectionPoint;
		}
		try {
			return this.beanFactory.resolveDependency(
					new DependencyDescriptor(param, true), beanName, autowiredBeanNames, typeConverter);
		}
		catch (NoUniqueBeanDefinitionException ex) {
			throw ex;
		}
		catch (NoSuchBeanDefinitionException ex) {
			if (fallback) {
				// Single constructor or factory method -> let's return an empty array/collection
				// for e.g. a vararg or a non-null List/Set/Map parameter.
				if (paramType.isArray()) {
					return Array.newInstance(paramType.getComponentType(), 0);
				}
				else if (CollectionFactory.isApproximableCollectionType(paramType)) {
					return CollectionFactory.createCollection(paramType, 0);
				}
				else if (CollectionFactory.isApproximableMapType(paramType)) {
					return CollectionFactory.createMap(paramType, 0);
				}
			}
			throw ex;
		}
	}

	static InjectionPoint setCurrentInjectionPoint(@Nullable InjectionPoint injectionPoint) {
		InjectionPoint old = currentInjectionPoint.get();
		if (injectionPoint != null) {
			currentInjectionPoint.set(injectionPoint);
		}
		else {
			currentInjectionPoint.remove();
		}
		return old;
	}


	/**
	 * Private inner class for holding argument combinations.
	 * 用于保存参数组合的私有内部类.
	 */
	private static class ArgumentsHolder {

		public final Object[] rawArguments;

		public final Object[] arguments;

		public final Object[] preparedArguments;

		public boolean resolveNecessary = false;

		public ArgumentsHolder(int size) {
			this.rawArguments = new Object[size];
			this.arguments = new Object[size];
			this.preparedArguments = new Object[size];
		}

		public ArgumentsHolder(Object[] args) {
			this.rawArguments = args;
			this.arguments = args;
			this.preparedArguments = args;
		}

		public int getTypeDifferenceWeight(Class<?>[] paramTypes) {
			// If valid arguments found, determine type difference weight.
			// Try type difference weight on both the converted arguments and
			// the raw arguments. If the raw weight is better, use it.
			// Decrease raw weight by 1024 to prefer it over equal converted weight.
			// 如果找到有效参数，则确定类型差异权重。
			// 尝试对转换后的参数和原始参数进行类型差异权重。
			// 如果原始重量更好，请使用它。
			// 将原始重量减少1024，优先于相等的转换重量。
			int typeDiffWeight = MethodInvoker.getTypeDifferenceWeight(paramTypes, this.arguments);
			int rawTypeDiffWeight = MethodInvoker.getTypeDifferenceWeight(paramTypes, this.rawArguments) - 1024;
			return Math.min(rawTypeDiffWeight, typeDiffWeight);
		}

		public int getAssignabilityWeight(Class<?>[] paramTypes) {
			for (int i = 0; i < paramTypes.length; i++) {
				if (!ClassUtils.isAssignableValue(paramTypes[i], this.arguments[i])) {
					return Integer.MAX_VALUE;
				}
			}
			for (int i = 0; i < paramTypes.length; i++) {
				if (!ClassUtils.isAssignableValue(paramTypes[i], this.rawArguments[i])) {
					return Integer.MAX_VALUE - 512;
				}
			}
			return Integer.MAX_VALUE - 1024;
		}

		public void storeCache(RootBeanDefinition mbd, Executable constructorOrFactoryMethod) {
			synchronized (mbd.constructorArgumentLock) {
				mbd.resolvedConstructorOrFactoryMethod = constructorOrFactoryMethod;
				mbd.constructorArgumentsResolved = true;
				if (this.resolveNecessary) {
					mbd.preparedConstructorArguments = this.preparedArguments;
				}
				else {
					mbd.resolvedConstructorArguments = this.arguments;
				}
			}
		}
	}


	/**
	 * Delegate for checking Java 6's {@link ConstructorProperties} annotation.
	 * 委托检查Java 6的{@link ConstructorProperties}注释.
	 */
	private static class ConstructorPropertiesChecker {

		@Nullable
		public static String[] evaluate(Constructor<?> candidate, int paramCount) {
			ConstructorProperties cp = candidate.getAnnotation(ConstructorProperties.class);
			if (cp != null) {
				String[] names = cp.value();
				if (names.length != paramCount) {
					throw new IllegalStateException("Constructor annotated with @ConstructorProperties but not " +
							"corresponding to actual number of parameters (" + paramCount + "): " + candidate);
				}
				return names;
			}
			else {
				return null;
			}
		}
	}

}<|MERGE_RESOLUTION|>--- conflicted
+++ resolved
@@ -245,32 +245,16 @@
 
 			// 遍历构造方法
 			for (Constructor<?> candidate : candidates) {
-<<<<<<< HEAD
-				// 构造方法需要的参数
-				Class<?>[] paramTypes = candidate.getParameterTypes();
-
-				// 如果已经找到选用的构造方法,或者需要的参数小于当前构造方法参数的个数,则终止,因为已经按照参数个数降序排列
-				if (constructorToUse != null && argsToUse != null && argsToUse.length > paramTypes.length) {
-=======
 
 				int parameterCount = candidate.getParameterCount();
 
 				if (constructorToUse != null && argsToUse != null && argsToUse.length > parameterCount) {
->>>>>>> fb13f6f0
 					// Already found greedy constructor that can be satisfied ->
 					// do not look any further, there are only less greedy constructors left.
 					// 已经找到了可以满足的贪婪的构造函数 -> 不再看了,只剩下较少的贪婪构造函数.
 					break;
 				}
-<<<<<<< HEAD
-				// 参数个数不相等
-				// TODO 不是很理解
-				//  个人理解是:构造方法需要的参数个数,一定要大于等于resolveConstructorArguments方法返回的最小的构造方法参数
-				//  但是这样子不是应该break掉吗?
-				if (paramTypes.length < minNrOfArgs) {
-=======
 				if (parameterCount < minNrOfArgs) {
->>>>>>> fb13f6f0
 					continue;
 				}
 
@@ -279,13 +263,7 @@
 				if (resolvedValues != null) {
 					// 有参数则根据值构造对应参数类型的参数
 					try {
-<<<<<<< HEAD
-						// 参数名,从ConstructorProperties注解上获取参数名称
-						String[] paramNames = ConstructorPropertiesChecker.evaluate(candidate, paramTypes.length);
-						// 没有得到参数名
-=======
 						String[] paramNames = ConstructorPropertiesChecker.evaluate(candidate, parameterCount);
->>>>>>> fb13f6f0
 						if (paramNames == null) {
 							// 获取参数名称探索器
 							ParameterNameDiscoverer pnd = this.beanFactory.getParameterNameDiscoverer();
@@ -313,12 +291,7 @@
 				}
 				else {
 					// Explicit arguments given -> arguments length must match exactly.
-<<<<<<< HEAD
-					// 给出的显式参数 -> 参数长度必须完全匹配.
-					if (paramTypes.length != explicitArgs.length) {
-=======
 					if (parameterCount != explicitArgs.length) {
->>>>>>> fb13f6f0
 						continue;
 					}
 					// 构造函数没有参数的情况
