/*
 * Copyright 2002-2019 the original author or authors.
 *
 * Licensed under the Apache License, Version 2.0 (the "License");
 * you may not use this file except in compliance with the License.
 * You may obtain a copy of the License at
 *
 *      https://www.apache.org/licenses/LICENSE-2.0
 *
 * Unless required by applicable law or agreed to in writing, software
 * distributed under the License is distributed on an "AS IS" BASIS,
 * WITHOUT WARRANTIES OR CONDITIONS OF ANY KIND, either express or implied.
 * See the License for the specific language governing permissions and
 * limitations under the License.
 */

package org.springframework.beans.factory.support;

import java.beans.PropertyDescriptor;
import java.lang.reflect.Constructor;
import java.lang.reflect.InvocationTargetException;
import java.lang.reflect.Method;
import java.lang.reflect.Modifier;
import java.security.AccessController;
import java.security.PrivilegedAction;
import java.security.PrivilegedActionException;
import java.security.PrivilegedExceptionAction;
import java.util.ArrayList;
import java.util.Arrays;
import java.util.Collection;
import java.util.HashSet;
import java.util.LinkedHashSet;
import java.util.List;
import java.util.Set;
import java.util.TreeSet;
import java.util.concurrent.ConcurrentHashMap;
import java.util.concurrent.ConcurrentMap;
import java.util.function.Supplier;

import org.apache.commons.logging.Log;

import org.springframework.beans.BeanUtils;
import org.springframework.beans.BeanWrapper;
import org.springframework.beans.BeanWrapperImpl;
import org.springframework.beans.BeansException;
import org.springframework.beans.MutablePropertyValues;
import org.springframework.beans.PropertyAccessorUtils;
import org.springframework.beans.PropertyValue;
import org.springframework.beans.PropertyValues;
import org.springframework.beans.TypeConverter;
import org.springframework.beans.factory.Aware;
import org.springframework.beans.factory.BeanClassLoaderAware;
import org.springframework.beans.factory.BeanCreationException;
import org.springframework.beans.factory.BeanCurrentlyInCreationException;
import org.springframework.beans.factory.BeanDefinitionStoreException;
import org.springframework.beans.factory.BeanFactory;
import org.springframework.beans.factory.BeanFactoryAware;
import org.springframework.beans.factory.BeanNameAware;
import org.springframework.beans.factory.FactoryBean;
import org.springframework.beans.factory.InitializingBean;
import org.springframework.beans.factory.InjectionPoint;
import org.springframework.beans.factory.UnsatisfiedDependencyException;
import org.springframework.beans.factory.config.AutowireCapableBeanFactory;
import org.springframework.beans.factory.config.AutowiredPropertyMarker;
import org.springframework.beans.factory.config.BeanDefinition;
import org.springframework.beans.factory.config.BeanPostProcessor;
import org.springframework.beans.factory.config.ConfigurableBeanFactory;
import org.springframework.beans.factory.config.ConstructorArgumentValues;
import org.springframework.beans.factory.config.DependencyDescriptor;
import org.springframework.beans.factory.config.InstantiationAwareBeanPostProcessor;
import org.springframework.beans.factory.config.SmartInstantiationAwareBeanPostProcessor;
import org.springframework.beans.factory.config.TypedStringValue;
import org.springframework.core.DefaultParameterNameDiscoverer;
import org.springframework.core.GenericTypeResolver;
import org.springframework.core.MethodParameter;
import org.springframework.core.NamedThreadLocal;
import org.springframework.core.ParameterNameDiscoverer;
import org.springframework.core.PriorityOrdered;
import org.springframework.core.ResolvableType;
import org.springframework.lang.Nullable;
import org.springframework.util.Assert;
import org.springframework.util.ClassUtils;
import org.springframework.util.ObjectUtils;
import org.springframework.util.ReflectionUtils;
import org.springframework.util.StringUtils;

/**
 * Abstract bean factory superclass that implements default bean creation,
 * with the full capabilities specified by the {@link RootBeanDefinition} class.
 * Implements the {@link org.springframework.beans.factory.config.AutowireCapableBeanFactory}
 * interface in addition to AbstractBeanFactory's {@link #createBean} method.
 *
 * <p>Provides bean creation (with constructor resolution), property population,
 * wiring (including autowiring), and initialization. Handles runtime bean
 * references, resolves managed collections, calls initialization methods, etc.
 * Supports autowiring constructors, properties by name, and properties by type.
 *
 * <p>The main template method to be implemented by subclasses is
 * {@link #resolveDependency(DependencyDescriptor, String, Set, TypeConverter)},
 * used for autowiring by type. In case of a factory which is capable of searching
 * its bean definitions, matching beans will typically be implemented through such
 * a search. For other factory styles, simplified matching algorithms can be implemented.
 *
 * <p>Note that this class does <i>not</i> assume or implement bean definition
 * registry capabilities. See {@link DefaultListableBeanFactory} for an implementation
 * of the {@link org.springframework.beans.factory.ListableBeanFactory} and
 * {@link BeanDefinitionRegistry} interfaces, which represent the API and SPI
 * view of such a factory, respectively.
 *
 * @author Rod Johnson
 * @author Juergen Hoeller
 * @author Rob Harrop
 * @author Mark Fisher
 * @author Costin Leau
 * @author Chris Beams
 * @author Sam Brannen
 * @since 13.02.2004
 * @see RootBeanDefinition
 * @see DefaultListableBeanFactory
 * @see BeanDefinitionRegistry
 */
public abstract class AbstractAutowireCapableBeanFactory extends AbstractBeanFactory
		implements AutowireCapableBeanFactory {

	/**
	 * Strategy for creating bean instances.
	 * 创建bean实例的策略.
	 */
	private InstantiationStrategy instantiationStrategy = new CglibSubclassingInstantiationStrategy();

	/** Resolver strategy for method parameter names. */
	@Nullable
	private ParameterNameDiscoverer parameterNameDiscoverer = new DefaultParameterNameDiscoverer();

	/**
	 * Whether to automatically try to resolve circular references between beans.
	 * 是否自动尝试解析bean之间的循环引用(是否允许循环依赖).
	 */
	private boolean allowCircularReferences = true;

	/**
	 * Whether to resort to injecting a raw bean instance in case of circular reference,
	 * even if the injected bean eventually got wrapped.
	 */
	private boolean allowRawInjectionDespiteWrapping = false;

	/**
	 * Dependency types to ignore on dependency check and autowire, as Set of
	 * Class objects: for example, String. Default is none.
	 */
	private final Set<Class<?>> ignoredDependencyTypes = new HashSet<>();

	/**
	 * Dependency interfaces to ignore on dependency check and autowire, as Set of
	 * Class objects. By default, only the BeanFactory interface is ignored.
	 */
	private final Set<Class<?>> ignoredDependencyInterfaces = new HashSet<>();

	/**
	 * The name of the currently created bean, for implicit dependency registration
	 * on getBean etc invocations triggered from a user-specified Supplier callback.
	 */
	private final NamedThreadLocal<String> currentlyCreatedBean = new NamedThreadLocal<>("Currently created bean");

	/**
	 * Cache of unfinished FactoryBean instances: FactoryBean name to BeanWrapper.
	 * 未完成的FactoryBean实例的缓存:FactoryBean名称为BeanWrapper.
	 */
	private final ConcurrentMap<String, BeanWrapper> factoryBeanInstanceCache = new ConcurrentHashMap<>();

	/** Cache of candidate factory methods per factory class. */
	private final ConcurrentMap<Class<?>, Method[]> factoryMethodCandidateCache = new ConcurrentHashMap<>();

	/** Cache of filtered PropertyDescriptors: bean Class to PropertyDescriptor array. */
	private final ConcurrentMap<Class<?>, PropertyDescriptor[]> filteredPropertyDescriptorsCache =
			new ConcurrentHashMap<>();


	/**
	 * Create a new AbstractAutowireCapableBeanFactory.
	 *
	 * 创建一个新的AbstractAutowireCapableBeanFactory.
	 */
	public AbstractAutowireCapableBeanFactory() {
		//调用父类(AbstractBeanFactory)的构造方法
		super();
		//忽略BeanNameAware接口实现类的自动注入
		ignoreDependencyInterface(BeanNameAware.class);
		//忽略BeanFactoryAware接口实现类的自动注入
		ignoreDependencyInterface(BeanFactoryAware.class);
		//忽略BeanClassLoaderAware接口实现类的自动注入
		ignoreDependencyInterface(BeanClassLoaderAware.class);
	}

	/**
	 * Create a new AbstractAutowireCapableBeanFactory with the given parent.
	 *
	 * 根据父级创建一个新的AbstractAutowireCapableBeanFactory.
	 *
	 * @param parentBeanFactory parent bean factory, or {@code null} if none.父bean工厂,或者是null.
	 */
	public AbstractAutowireCapableBeanFactory(@Nullable BeanFactory parentBeanFactory) {
		//调用无参的构建方法
		this();
		//设置父bean工厂
		setParentBeanFactory(parentBeanFactory);
	}


	/**
	 * Set the instantiation strategy to use for creating bean instances.
	 * Default is CglibSubclassingInstantiationStrategy.
	 * @see CglibSubclassingInstantiationStrategy
	 */
	public void setInstantiationStrategy(InstantiationStrategy instantiationStrategy) {
		this.instantiationStrategy = instantiationStrategy;
	}

	/**
	 * Return the instantiation strategy to use for creating bean instances.
	 */
	protected InstantiationStrategy getInstantiationStrategy() {
		return this.instantiationStrategy;
	}

	/**
	 * Set the ParameterNameDiscoverer to use for resolving method parameter
	 * names if needed (e.g. for constructor names).
	 * <p>Default is a {@link DefaultParameterNameDiscoverer}.
	 */
	public void setParameterNameDiscoverer(@Nullable ParameterNameDiscoverer parameterNameDiscoverer) {
		this.parameterNameDiscoverer = parameterNameDiscoverer;
	}

	/**
	 * Return the ParameterNameDiscoverer to use for resolving method parameter
	 * names if needed.
	 */
	@Nullable
	protected ParameterNameDiscoverer getParameterNameDiscoverer() {
		return this.parameterNameDiscoverer;
	}

	/**
	 * Set whether to allow circular references between beans - and automatically
	 * try to resolve them.
	 * <p>Note that circular reference resolution means that one of the involved beans
	 * will receive a reference to another bean that is not fully initialized yet.
	 * This can lead to subtle and not-so-subtle side effects on initialization;
	 * it does work fine for many scenarios, though.
	 * <p>Default is "true". Turn this off to throw an exception when encountering
	 * a circular reference, disallowing them completely.
	 * <p><b>NOTE:</b> It is generally recommended to not rely on circular references
	 * between your beans. Refactor your application logic to have the two beans
	 * involved delegate to a third bean that encapsulates their common logic.
	 */
	public void setAllowCircularReferences(boolean allowCircularReferences) {
		this.allowCircularReferences = allowCircularReferences;
	}

	/**
	 * Set whether to allow the raw injection of a bean instance into some other
	 * bean's property, despite the injected bean eventually getting wrapped
	 * (for example, through AOP auto-proxying).
	 * <p>This will only be used as a last resort in case of a circular reference
	 * that cannot be resolved otherwise: essentially, preferring a raw instance
	 * getting injected over a failure of the entire bean wiring process.
	 * <p>Default is "false", as of Spring 2.0. Turn this on to allow for non-wrapped
	 * raw beans injected into some of your references, which was Spring 1.2's
	 * (arguably unclean) default behavior.
	 * <p><b>NOTE:</b> It is generally recommended to not rely on circular references
	 * between your beans, in particular with auto-proxying involved.
	 * @see #setAllowCircularReferences
	 */
	public void setAllowRawInjectionDespiteWrapping(boolean allowRawInjectionDespiteWrapping) {
		this.allowRawInjectionDespiteWrapping = allowRawInjectionDespiteWrapping;
	}

	/**
	 * Ignore the given dependency type for autowiring:
	 * for example, String. Default is none.
	 */
	public void ignoreDependencyType(Class<?> type) {
		this.ignoredDependencyTypes.add(type);
	}

	/**
	 * Ignore the given dependency interface for autowiring.
	 *
	 * 忽略接口实现类中存在依赖外部的bean属性注入.
	 * 参考:https://www.jianshu.com/p/3c7e0608ff1f
	 * 例如在BeanFactoryAware接口中,beanFactory属性是依赖外部注入的,
	 * 调用ignoreDependencyInterface方法之后,改依赖将被忽略.
	 *
	 * <p>This will typically be used by application contexts to register
	 * dependencies that are resolved in other ways, like BeanFactory through
	 * BeanFactoryAware or ApplicationContext through ApplicationContextAware.
	 * <p>By default, only the BeanFactoryAware interface is ignored.
	 * For further types to ignore, invoke this method for each type.
	 * @see org.springframework.beans.factory.BeanFactoryAware
	 * @see org.springframework.context.ApplicationContextAware
	 */
	public void ignoreDependencyInterface(Class<?> ifc) {
		//存放到set中
		this.ignoredDependencyInterfaces.add(ifc);
	}

	@Override
	public void copyConfigurationFrom(ConfigurableBeanFactory otherFactory) {
		super.copyConfigurationFrom(otherFactory);
		if (otherFactory instanceof AbstractAutowireCapableBeanFactory) {
			AbstractAutowireCapableBeanFactory otherAutowireFactory =
					(AbstractAutowireCapableBeanFactory) otherFactory;
			this.instantiationStrategy = otherAutowireFactory.instantiationStrategy;
			this.allowCircularReferences = otherAutowireFactory.allowCircularReferences;
			this.ignoredDependencyTypes.addAll(otherAutowireFactory.ignoredDependencyTypes);
			this.ignoredDependencyInterfaces.addAll(otherAutowireFactory.ignoredDependencyInterfaces);
		}
	}


	//-------------------------------------------------------------------------
	// Typical methods for creating and populating external bean instances
	//-------------------------------------------------------------------------

	@Override
	@SuppressWarnings("unchecked")
	public <T> T createBean(Class<T> beanClass) throws BeansException {
		// Use prototype bean definition, to avoid registering bean as dependent bean.
		RootBeanDefinition bd = new RootBeanDefinition(beanClass);
		bd.setScope(SCOPE_PROTOTYPE);
		bd.allowCaching = ClassUtils.isCacheSafe(beanClass, getBeanClassLoader());
		return (T) createBean(beanClass.getName(), bd, null);
	}

	@Override
	public void autowireBean(Object existingBean) {
		// Use non-singleton bean definition, to avoid registering bean as dependent bean.
		RootBeanDefinition bd = new RootBeanDefinition(ClassUtils.getUserClass(existingBean));
		bd.setScope(BeanDefinition.SCOPE_PROTOTYPE);
		bd.allowCaching = ClassUtils.isCacheSafe(bd.getBeanClass(), getBeanClassLoader());
		BeanWrapper bw = new BeanWrapperImpl(existingBean);
		initBeanWrapper(bw);
		populateBean(bd.getBeanClass().getName(), bd, bw);
	}

	@Override
	public Object configureBean(Object existingBean, String beanName) throws BeansException {
		markBeanAsCreated(beanName);
		BeanDefinition mbd = getMergedBeanDefinition(beanName);
		RootBeanDefinition bd = null;
		if (mbd instanceof RootBeanDefinition) {
			RootBeanDefinition rbd = (RootBeanDefinition) mbd;
			bd = (rbd.isPrototype() ? rbd : rbd.cloneBeanDefinition());
		}
		if (bd == null) {
			bd = new RootBeanDefinition(mbd);
		}
		if (!bd.isPrototype()) {
			bd.setScope(BeanDefinition.SCOPE_PROTOTYPE);
			bd.allowCaching = ClassUtils.isCacheSafe(ClassUtils.getUserClass(existingBean), getBeanClassLoader());
		}
		BeanWrapper bw = new BeanWrapperImpl(existingBean);
		initBeanWrapper(bw);
		populateBean(beanName, bd, bw);
		return initializeBean(beanName, existingBean, bd);
	}


	//-------------------------------------------------------------------------
	// Specialized methods for fine-grained control over the bean lifecycle
	//-------------------------------------------------------------------------

	@Override
	public Object createBean(Class<?> beanClass, int autowireMode, boolean dependencyCheck) throws BeansException {
		// Use non-singleton bean definition, to avoid registering bean as dependent bean.
		RootBeanDefinition bd = new RootBeanDefinition(beanClass, autowireMode, dependencyCheck);
		bd.setScope(BeanDefinition.SCOPE_PROTOTYPE);
		return createBean(beanClass.getName(), bd, null);
	}

	@Override
	public Object autowire(Class<?> beanClass, int autowireMode, boolean dependencyCheck) throws BeansException {
		// Use non-singleton bean definition, to avoid registering bean as dependent bean.
		final RootBeanDefinition bd = new RootBeanDefinition(beanClass, autowireMode, dependencyCheck);
		bd.setScope(BeanDefinition.SCOPE_PROTOTYPE);
		if (bd.getResolvedAutowireMode() == AUTOWIRE_CONSTRUCTOR) {
			return autowireConstructor(beanClass.getName(), bd, null, null).getWrappedInstance();
		}
		else {
			Object bean;
			final BeanFactory parent = this;
			if (System.getSecurityManager() != null) {
				bean = AccessController.doPrivileged((PrivilegedAction<Object>) () ->
						getInstantiationStrategy().instantiate(bd, null, parent),
						getAccessControlContext());
			}
			else {
				bean = getInstantiationStrategy().instantiate(bd, null, parent);
			}
			populateBean(beanClass.getName(), bd, new BeanWrapperImpl(bean));
			return bean;
		}
	}

	@Override
	public void autowireBeanProperties(Object existingBean, int autowireMode, boolean dependencyCheck)
			throws BeansException {

		if (autowireMode == AUTOWIRE_CONSTRUCTOR) {
			throw new IllegalArgumentException("AUTOWIRE_CONSTRUCTOR not supported for existing bean instance");
		}
		// Use non-singleton bean definition, to avoid registering bean as dependent bean.
		RootBeanDefinition bd =
				new RootBeanDefinition(ClassUtils.getUserClass(existingBean), autowireMode, dependencyCheck);
		bd.setScope(BeanDefinition.SCOPE_PROTOTYPE);
		BeanWrapper bw = new BeanWrapperImpl(existingBean);
		initBeanWrapper(bw);
		populateBean(bd.getBeanClass().getName(), bd, bw);
	}

	@Override
	public void applyBeanPropertyValues(Object existingBean, String beanName) throws BeansException {
		markBeanAsCreated(beanName);
		BeanDefinition bd = getMergedBeanDefinition(beanName);
		BeanWrapper bw = new BeanWrapperImpl(existingBean);
		initBeanWrapper(bw);
		applyPropertyValues(beanName, bd, bw, bd.getPropertyValues());
	}

	@Override
	public Object initializeBean(Object existingBean, String beanName) {
		return initializeBean(beanName, existingBean, null);
	}

	@Override
	public Object applyBeanPostProcessorsBeforeInitialization(Object existingBean, String beanName)
			throws BeansException {

		Object result = existingBean;
		for (BeanPostProcessor processor : getBeanPostProcessors()) {
			Object current = processor.postProcessBeforeInitialization(result, beanName);
			if (current == null) {
				return result;
			}
			result = current;
		}
		return result;
	}

	@Override
	public Object applyBeanPostProcessorsAfterInitialization(Object existingBean, String beanName)
			throws BeansException {

		Object result = existingBean;
		for (BeanPostProcessor processor : getBeanPostProcessors()) {
			Object current = processor.postProcessAfterInitialization(result, beanName);
			if (current == null) {
				return result;
			}
			result = current;
		}
		return result;
	}

	@Override
	public void destroyBean(Object existingBean) {
		new DisposableBeanAdapter(existingBean, getBeanPostProcessors(), getAccessControlContext()).destroy();
	}


	//-------------------------------------------------------------------------
	// Delegate methods for resolving injection points
	//-------------------------------------------------------------------------

	@Override
	public Object resolveBeanByName(String name, DependencyDescriptor descriptor) {
		InjectionPoint previousInjectionPoint = ConstructorResolver.setCurrentInjectionPoint(descriptor);
		try {
			return getBean(name, descriptor.getDependencyType());
		}
		finally {
			ConstructorResolver.setCurrentInjectionPoint(previousInjectionPoint);
		}
	}

	@Override
	@Nullable
	public Object resolveDependency(DependencyDescriptor descriptor, @Nullable String requestingBeanName) throws BeansException {
		return resolveDependency(descriptor, requestingBeanName, null, null);
	}


	//---------------------------------------------------------------------
	// Implementation of relevant AbstractBeanFactory template methods
	//---------------------------------------------------------------------

	/**
	 * Central method of this class: creates a bean instance,
	 * populates the bean instance, applies post-processors, etc.
	 * 该类的中心方法:创建bean实例,填充bean实例,应用后处理器等.
	 * @see #doCreateBean
	 */
	@Override
	protected Object createBean(String beanName, RootBeanDefinition mbd, @Nullable Object[] args)
			throws BeanCreationException {

		if (logger.isTraceEnabled()) {
			logger.trace("Creating instance of bean '" + beanName + "'");
		}
		RootBeanDefinition mbdToUse = mbd;

		// Make sure bean class is actually resolved at this point, and
		// clone the bean definition in case of a dynamically resolved Class
		// which cannot be stored in the shared merged bean definition.
		// 确保此时实际解析了bean类，并在动态解析的Class的情况下克隆bean定义，该类无法存储在共享的合并bean定义中。
		Class<?> resolvedClass = resolveBeanClass(mbd, beanName);
		if (resolvedClass != null && !mbd.hasBeanClass() && mbd.getBeanClassName() != null) {
			mbdToUse = new RootBeanDefinition(mbd);
			mbdToUse.setBeanClass(resolvedClass);
		}

		// Prepare method overrides.
		// 验证及准备覆盖的方法
		try {
			mbdToUse.prepareMethodOverrides();
		}
		catch (BeanDefinitionValidationException ex) {
			throw new BeanDefinitionStoreException(mbdToUse.getResourceDescription(),
					beanName, "Validation of method overrides failed", ex);
		}

		try {
			// Give BeanPostProcessors a chance to return a proxy instead of the target bean instance.
			// 给BeanPostProcessors一个机会,来返回代理替代真正的实例
			Object bean = resolveBeforeInstantiation(beanName, mbdToUse);
			if (bean != null) {
				return bean;
			}
		}
		catch (Throwable ex) {
			throw new BeanCreationException(mbdToUse.getResourceDescription(), beanName,
					"BeanPostProcessor before instantiation of bean failed", ex);
		}

		try {
			// 创建bean
			Object beanInstance = doCreateBean(beanName, mbdToUse, args);
			if (logger.isTraceEnabled()) {
				logger.trace("Finished creating instance of bean '" + beanName + "'");
			}
			return beanInstance;
		}
		catch (BeanCreationException | ImplicitlyAppearedSingletonException ex) {
			// A previously detected exception with proper bean creation context already,
			// or illegal singleton state to be communicated up to DefaultSingletonBeanRegistry.
			throw ex;
		}
		catch (Throwable ex) {
			throw new BeanCreationException(
					mbdToUse.getResourceDescription(), beanName, "Unexpected exception during bean creation", ex);
		}
	}

	/**
	 * Actually create the specified bean. Pre-creation processing has already happened
	 * at this point, e.g. checking {@code postProcessBeforeInstantiation} callbacks.
	 * <p>Differentiates between default bean instantiation, use of a
	 * factory method, and autowiring a constructor.
	 *
	 * bean创建是在这个方法中完成的
	 * 实际上创建指定的bean.此时已经发生了预创建处理,例如检查{@code postProcessBeforeInstantiation}回调.
	 * 区分默认bean实例化,使用工厂方法和自动装配构造方法.
	 *
	 * @param beanName the name of the bean
	 * @param mbd the merged bean definition for the bean
	 * @param args explicit arguments to use for constructor or factory method invocation
	 * @return a new instance of the bean
	 * @throws BeanCreationException if the bean could not be created
	 * @see #instantiateBean
	 * @see #instantiateUsingFactoryMethod
	 * @see #autowireConstructor
	 */
	protected Object doCreateBean(final String beanName, final RootBeanDefinition mbd, final @Nullable Object[] args)
			throws BeanCreationException {

		// Instantiate the bean.
		// 实例化bean.
		BeanWrapper instanceWrapper = null;
		// 如果是单例,先清除缓存
		if (mbd.isSingleton()) {
			instanceWrapper = this.factoryBeanInstanceCache.remove(beanName);
		}
		if (instanceWrapper == null) {
			// 根据指定bean使用对应的策略创建新的实例,如:工厂方法,构造方法自动注入,简单初始化
			// 实例化bean,将BeanDefinition转换为BeanWrapper
			instanceWrapper = createBeanInstance(beanName, mbd, args);
		}
		final Object bean = instanceWrapper.getWrappedInstance();
		Class<?> beanType = instanceWrapper.getWrappedClass();
		if (beanType != NullBean.class) {
			mbd.resolvedTargetType = beanType;
		}

		// Allow post-processors to modify the merged bean definition.
		// 允许后处理器修改合并的bean定义.
		synchronized (mbd.postProcessingLock) {
			if (!mbd.postProcessed) {
				try {
					// 应用 MergedBeanDefinitionPostProcessor
					// Autowired注解正是通过此方法实现诸如类型的预解析
					applyMergedBeanDefinitionPostProcessors(mbd, beanType, beanName);
				}
				catch (Throwable ex) {
					throw new BeanCreationException(mbd.getResourceDescription(), beanName,
							"Post-processing of merged bean definition failed", ex);
				}
				mbd.postProcessed = true;
			}
		}

		// 依赖处理
		// Eagerly cache singletons to be able to resolve circular references
		// even when triggered by lifecycle interfaces like BeanFactoryAware.
		// 热切地缓存单例,即使在BeanFactoryAware等生命周期接口触发时也能够解析循环引用.
		// 是否需要提早曝光:单例 && 允许循环依赖 && 当前的bean正在创建中,检测循环依赖
		boolean earlySingletonExposure = (mbd.isSingleton() && this.allowCircularReferences &&
				isSingletonCurrentlyInCreation(beanName));
		if (earlySingletonExposure) {
			if (logger.isTraceEnabled()) {
				logger.trace("Eagerly caching bean '" + beanName +
						"' to allow for resolving potential circular references");
			}
			// 为避免后期循环依赖,可以在bean初始化完成前将创建实例的ObjectFactory加入工厂
			addSingletonFactory(beanName, () -> {
				// AOP就是在这里将advice动态植入bean中,若没有则直接返回bean,不做任何处理
				return getEarlyBeanReference(beanName, mbd, bean);
			});
		}

		// Initialize the bean instance.
		// 初始化bean实例
		Object exposedObject = bean;
		try {
			// 对bean进行填充,将各个属性值注入,其中,可能存在依赖于其它bean的属性,则会递归初始依赖bean
			populateBean(beanName, mbd, instanceWrapper);
			// 调用初始化方法,比如init-method
			exposedObject = initializeBean(beanName, exposedObject, mbd);
		}
		catch (Throwable ex) {
			if (ex instanceof BeanCreationException && beanName.equals(((BeanCreationException) ex).getBeanName())) {
				throw (BeanCreationException) ex;
			}
			else {
				throw new BeanCreationException(
						mbd.getResourceDescription(), beanName, "Initialization of bean failed", ex);
			}
		}

		if (earlySingletonExposure) {
			Object earlySingletonReference = getSingleton(beanName, false);
			// 只有在检测到有循环依赖的情况下才会不为空
			if (earlySingletonReference != null) {
				// 如果exposedObject没有在初始化方法中被改变,也就是没有增强
				if (exposedObject == bean) {
					exposedObject = earlySingletonReference;
				}
				else if (!this.allowRawInjectionDespiteWrapping && hasDependentBean(beanName)) {
					String[] dependentBeans = getDependentBeans(beanName);
					Set<String> actualDependentBeans = new LinkedHashSet<>(dependentBeans.length);
					for (String dependentBean : dependentBeans) {
						// 检测依赖
						if (!removeSingletonIfCreatedForTypeCheckOnly(dependentBean)) {
							actualDependentBeans.add(dependentBean);
						}
					}
					// 因为bean创建后其所依赖的bean一定是已经创建的,
					// actualDependentBeans不为空则表示当前bean创建后其依赖的bean却没有全部创建完,也就是说存在循环依赖
					if (!actualDependentBeans.isEmpty()) {
						throw new BeanCurrentlyInCreationException(beanName,
								"Bean with name '" + beanName + "' has been injected into other beans [" +
								StringUtils.collectionToCommaDelimitedString(actualDependentBeans) +
								"] in its raw version as part of a circular reference, but has eventually been " +
								"wrapped. This means that said other beans do not use the final version of the " +
								"bean. This is often the result of over-eager type matching - consider using " +
								"'getBeanNamesOfType' with the 'allowEagerInit' flag turned off, for example.");
					}
				}
			}
		}

		// Register bean as disposable.
		// 将bean注册为一次性.
		try {
			// 根据scope注册DisposableBean,便于在销毁时候调用
			registerDisposableBeanIfNecessary(beanName, bean, mbd);
		}
		catch (BeanDefinitionValidationException ex) {
			throw new BeanCreationException(
					mbd.getResourceDescription(), beanName, "Invalid destruction signature", ex);
		}

		return exposedObject;
	}

	@Override
	@Nullable
	protected Class<?> predictBeanType(String beanName, RootBeanDefinition mbd, Class<?>... typesToMatch) {
		Class<?> targetType = determineTargetType(beanName, mbd, typesToMatch);

		// Apply SmartInstantiationAwareBeanPostProcessors to predict the
		// eventual type after a before-instantiation shortcut.
		if (targetType != null && !mbd.isSynthetic() && hasInstantiationAwareBeanPostProcessors()) {
			for (BeanPostProcessor bp : getBeanPostProcessors()) {
				if (bp instanceof SmartInstantiationAwareBeanPostProcessor) {
					SmartInstantiationAwareBeanPostProcessor ibp = (SmartInstantiationAwareBeanPostProcessor) bp;
					Class<?> predicted = ibp.predictBeanType(targetType, beanName);
					if (predicted != null && (typesToMatch.length != 1 || FactoryBean.class != typesToMatch[0] ||
							FactoryBean.class.isAssignableFrom(predicted))) {
						return predicted;
					}
				}
			}
		}
		return targetType;
	}

	/**
	 * Determine the target type for the given bean definition.
	 * @param beanName the name of the bean (for error handling purposes)
	 * @param mbd the merged bean definition for the bean
	 * @param typesToMatch the types to match in case of internal type matching purposes
	 * (also signals that the returned {@code Class} will never be exposed to application code)
	 * @return the type for the bean if determinable, or {@code null} otherwise
	 */
	@Nullable
	protected Class<?> determineTargetType(String beanName, RootBeanDefinition mbd, Class<?>... typesToMatch) {
		Class<?> targetType = mbd.getTargetType();
		if (targetType == null) {
			targetType = (mbd.getFactoryMethodName() != null ?
					getTypeForFactoryMethod(beanName, mbd, typesToMatch) :
					resolveBeanClass(mbd, beanName, typesToMatch));
			if (ObjectUtils.isEmpty(typesToMatch) || getTempClassLoader() == null) {
				mbd.resolvedTargetType = targetType;
			}
		}
		return targetType;
	}

	/**
	 * Determine the target type for the given bean definition which is based on
	 * a factory method. Only called if there is no singleton instance registered
	 * for the target bean already.
	 * <p>This implementation determines the type matching {@link #createBean}'s
	 * different creation strategies. As far as possible, we'll perform static
	 * type checking to avoid creation of the target bean.
	 * @param beanName the name of the bean (for error handling purposes)
	 * @param mbd the merged bean definition for the bean
	 * @param typesToMatch the types to match in case of internal type matching purposes
	 * (also signals that the returned {@code Class} will never be exposed to application code)
	 * @return the type for the bean if determinable, or {@code null} otherwise
	 * @see #createBean
	 */
	@Nullable
	protected Class<?> getTypeForFactoryMethod(String beanName, RootBeanDefinition mbd, Class<?>... typesToMatch) {
		ResolvableType cachedReturnType = mbd.factoryMethodReturnType;
		if (cachedReturnType != null) {
			return cachedReturnType.resolve();
		}

		Class<?> commonType = null;
		Method uniqueCandidate = mbd.factoryMethodToIntrospect;

		if (uniqueCandidate == null) {
			Class<?> factoryClass;
			boolean isStatic = true;

			String factoryBeanName = mbd.getFactoryBeanName();
			if (factoryBeanName != null) {
				if (factoryBeanName.equals(beanName)) {
					throw new BeanDefinitionStoreException(mbd.getResourceDescription(), beanName,
							"factory-bean reference points back to the same bean definition");
				}
				// Check declared factory method return type on factory class.
				factoryClass = getType(factoryBeanName);
				isStatic = false;
			}
			else {
				// Check declared factory method return type on bean class.
				factoryClass = resolveBeanClass(mbd, beanName, typesToMatch);
			}

			if (factoryClass == null) {
				return null;
			}
			factoryClass = ClassUtils.getUserClass(factoryClass);

			// If all factory methods have the same return type, return that type.
			// Can't clearly figure out exact method due to type converting / autowiring!
			int minNrOfArgs =
					(mbd.hasConstructorArgumentValues() ? mbd.getConstructorArgumentValues().getArgumentCount() : 0);
			Method[] candidates = this.factoryMethodCandidateCache.computeIfAbsent(factoryClass,
					clazz -> ReflectionUtils.getUniqueDeclaredMethods(clazz, ReflectionUtils.USER_DECLARED_METHODS));

			for (Method candidate : candidates) {
				if (Modifier.isStatic(candidate.getModifiers()) == isStatic && mbd.isFactoryMethod(candidate) &&
						candidate.getParameterCount() >= minNrOfArgs) {
					// Declared type variables to inspect?
					if (candidate.getTypeParameters().length > 0) {
						try {
							// Fully resolve parameter names and argument values.
							Class<?>[] paramTypes = candidate.getParameterTypes();
							String[] paramNames = null;
							ParameterNameDiscoverer pnd = getParameterNameDiscoverer();
							if (pnd != null) {
								paramNames = pnd.getParameterNames(candidate);
							}
							ConstructorArgumentValues cav = mbd.getConstructorArgumentValues();
							Set<ConstructorArgumentValues.ValueHolder> usedValueHolders = new HashSet<>(paramTypes.length);
							Object[] args = new Object[paramTypes.length];
							for (int i = 0; i < args.length; i++) {
								ConstructorArgumentValues.ValueHolder valueHolder = cav.getArgumentValue(
										i, paramTypes[i], (paramNames != null ? paramNames[i] : null), usedValueHolders);
								if (valueHolder == null) {
									valueHolder = cav.getGenericArgumentValue(null, null, usedValueHolders);
								}
								if (valueHolder != null) {
									args[i] = valueHolder.getValue();
									usedValueHolders.add(valueHolder);
								}
							}
							Class<?> returnType = AutowireUtils.resolveReturnTypeForFactoryMethod(
									candidate, args, getBeanClassLoader());
							uniqueCandidate = (commonType == null && returnType == candidate.getReturnType() ?
									candidate : null);
							commonType = ClassUtils.determineCommonAncestor(returnType, commonType);
							if (commonType == null) {
								// Ambiguous return types found: return null to indicate "not determinable".
								return null;
							}
						}
						catch (Throwable ex) {
							if (logger.isDebugEnabled()) {
								logger.debug("Failed to resolve generic return type for factory method: " + ex);
							}
						}
					}
					else {
						uniqueCandidate = (commonType == null ? candidate : null);
						commonType = ClassUtils.determineCommonAncestor(candidate.getReturnType(), commonType);
						if (commonType == null) {
							// Ambiguous return types found: return null to indicate "not determinable".
							return null;
						}
					}
				}
			}

			mbd.factoryMethodToIntrospect = uniqueCandidate;
			if (commonType == null) {
				return null;
			}
		}

		// Common return type found: all factory methods return same type. For a non-parameterized
		// unique candidate, cache the full type declaration context of the target factory method.
		cachedReturnType = (uniqueCandidate != null ?
				ResolvableType.forMethodReturnType(uniqueCandidate) : ResolvableType.forClass(commonType));
		mbd.factoryMethodReturnType = cachedReturnType;
		return cachedReturnType.resolve();
	}

	/**
	 * This implementation attempts to query the FactoryBean's generic parameter metadata
	 * if present to determine the object type. If not present, i.e. the FactoryBean is
	 * declared as a raw type, checks the FactoryBean's {@code getObjectType} method
	 * on a plain instance of the FactoryBean, without bean properties applied yet.
	 * If this doesn't return a type yet, a full creation of the FactoryBean is
	 * used as fallback (through delegation to the superclass's implementation).
	 * <p>The shortcut check for a FactoryBean is only applied in case of a singleton
	 * FactoryBean. If the FactoryBean instance itself is not kept as singleton,
	 * it will be fully created to check the type of its exposed object.
	 */
	@Override
	@Nullable
	protected Class<?> getTypeForFactoryBean(String beanName, RootBeanDefinition mbd) {
		if (mbd.getInstanceSupplier() != null) {
			ResolvableType targetType = mbd.targetType;
			if (targetType != null) {
				Class<?> result = targetType.as(FactoryBean.class).getGeneric().resolve();
				if (result != null) {
					return result;
				}
			}
			if (mbd.hasBeanClass()) {
				Class<?> result = GenericTypeResolver.resolveTypeArgument(mbd.getBeanClass(), FactoryBean.class);
				if (result != null) {
					return result;
				}
			}
		}

		String factoryBeanName = mbd.getFactoryBeanName();
		String factoryMethodName = mbd.getFactoryMethodName();

		if (factoryBeanName != null) {
			if (factoryMethodName != null) {
				// Try to obtain the FactoryBean's object type from its factory method declaration
				// without instantiating the containing bean at all.
				BeanDefinition fbDef = getBeanDefinition(factoryBeanName);
				if (fbDef instanceof AbstractBeanDefinition) {
					AbstractBeanDefinition afbDef = (AbstractBeanDefinition) fbDef;
					if (afbDef.hasBeanClass()) {
						Class<?> result = getTypeForFactoryBeanFromMethod(afbDef.getBeanClass(), factoryMethodName);
						if (result != null) {
							return result;
						}
					}
				}
			}
			// If not resolvable above and the referenced factory bean doesn't exist yet,
			// exit here - we don't want to force the creation of another bean just to
			// obtain a FactoryBean's object type...
			if (!isBeanEligibleForMetadataCaching(factoryBeanName)) {
				return null;
			}
		}

		// Let's obtain a shortcut instance for an early getObjectType() call...
		FactoryBean<?> fb = (mbd.isSingleton() ?
				getSingletonFactoryBeanForTypeCheck(beanName, mbd) :
				getNonSingletonFactoryBeanForTypeCheck(beanName, mbd));

		if (fb != null) {
			// Try to obtain the FactoryBean's object type from this early stage of the instance.
			Class<?> result = getTypeForFactoryBean(fb);
			if (result != null) {
				return result;
			}
			else {
				// No type found for shortcut FactoryBean instance:
				// fall back to full creation of the FactoryBean instance.
				return super.getTypeForFactoryBean(beanName, mbd);
			}
		}

		if (factoryBeanName == null && mbd.hasBeanClass()) {
			// No early bean instantiation possible: determine FactoryBean's type from
			// static factory method signature or from class inheritance hierarchy...
			if (factoryMethodName != null) {
				return getTypeForFactoryBeanFromMethod(mbd.getBeanClass(), factoryMethodName);
			}
			else {
				return GenericTypeResolver.resolveTypeArgument(mbd.getBeanClass(), FactoryBean.class);
			}
		}

		return null;
	}

	/**
	 * Introspect the factory method signatures on the given bean class,
	 * trying to find a common {@code FactoryBean} object type declared there.
	 * @param beanClass the bean class to find the factory method on
	 * @param factoryMethodName the name of the factory method
	 * @return the common {@code FactoryBean} object type, or {@code null} if none
	 */
	@Nullable
	private Class<?> getTypeForFactoryBeanFromMethod(Class<?> beanClass, final String factoryMethodName) {

		/**
		 * Holder used to keep a reference to a {@code Class} value.
		 */
		class Holder {

			@Nullable
			Class<?> value = null;
		}

		final Holder objectType = new Holder();

		// CGLIB subclass methods hide generic parameters; look at the original user class.
		Class<?> fbClass = ClassUtils.getUserClass(beanClass);

		// Find the given factory method, taking into account that in the case of
		// @Bean methods, there may be parameters present.
		ReflectionUtils.doWithMethods(fbClass, method -> {
			if (method.getName().equals(factoryMethodName) &&
					FactoryBean.class.isAssignableFrom(method.getReturnType())) {
				Class<?> currentType = GenericTypeResolver.resolveReturnTypeArgument(method, FactoryBean.class);
				if (currentType != null) {
					objectType.value = ClassUtils.determineCommonAncestor(currentType, objectType.value);
				}
			}
		}, ReflectionUtils.USER_DECLARED_METHODS);

		return (objectType.value != null && Object.class != objectType.value ? objectType.value : null);
	}

	/**
	 * Obtain a reference for early access to the specified bean,
	 * typically for the purpose of resolving a circular reference.
	 * @param beanName the name of the bean (for error handling purposes)
	 * @param mbd the merged bean definition for the bean
	 * @param bean the raw bean instance
	 * @return the object to expose as bean reference
	 */
	protected Object getEarlyBeanReference(String beanName, RootBeanDefinition mbd, Object bean) {
		Object exposedObject = bean;
		if (!mbd.isSynthetic() && hasInstantiationAwareBeanPostProcessors()) {
			for (BeanPostProcessor bp : getBeanPostProcessors()) {
				if (bp instanceof SmartInstantiationAwareBeanPostProcessor) {
					SmartInstantiationAwareBeanPostProcessor ibp = (SmartInstantiationAwareBeanPostProcessor) bp;
					exposedObject = ibp.getEarlyBeanReference(exposedObject, beanName);
				}
			}
		}
		return exposedObject;
	}


	//---------------------------------------------------------------------
	// Implementation methods
	//---------------------------------------------------------------------

	/**
	 * Obtain a "shortcut" singleton FactoryBean instance to use for a
	 * {@code getObjectType()} call, without full initialization of the FactoryBean.
	 * @param beanName the name of the bean
	 * @param mbd the bean definition for the bean
	 * @return the FactoryBean instance, or {@code null} to indicate
	 * that we couldn't obtain a shortcut FactoryBean instance
	 */
	@Nullable
	private FactoryBean<?> getSingletonFactoryBeanForTypeCheck(String beanName, RootBeanDefinition mbd) {
		synchronized (getSingletonMutex()) {
			BeanWrapper bw = this.factoryBeanInstanceCache.get(beanName);
			if (bw != null) {
				return (FactoryBean<?>) bw.getWrappedInstance();
			}
			Object beanInstance = getSingleton(beanName, false);
			if (beanInstance instanceof FactoryBean) {
				return (FactoryBean<?>) beanInstance;
			}
			if (isSingletonCurrentlyInCreation(beanName) ||
					(mbd.getFactoryBeanName() != null && isSingletonCurrentlyInCreation(mbd.getFactoryBeanName()))) {
				return null;
			}

			Object instance;
			try {
				// Mark this bean as currently in creation, even if just partially.
				beforeSingletonCreation(beanName);
				// Give BeanPostProcessors a chance to return a proxy instead of the target bean instance.
				instance = resolveBeforeInstantiation(beanName, mbd);
				if (instance == null) {
					bw = createBeanInstance(beanName, mbd, null);
					instance = bw.getWrappedInstance();
				}
			}
			catch (UnsatisfiedDependencyException ex) {
				// Don't swallow, probably misconfiguration...
				throw ex;
			}
			catch (BeanCreationException ex) {
				// Instantiation failure, maybe too early...
				if (logger.isDebugEnabled()) {
					logger.debug("Bean creation exception on singleton FactoryBean type check: " + ex);
				}
				onSuppressedException(ex);
				return null;
			}
			finally {
				// Finished partial creation of this bean.
				afterSingletonCreation(beanName);
			}

			FactoryBean<?> fb = getFactoryBean(beanName, instance);
			if (bw != null) {
				this.factoryBeanInstanceCache.put(beanName, bw);
			}
			return fb;
		}
	}

	/**
	 * Obtain a "shortcut" non-singleton FactoryBean instance to use for a
	 * {@code getObjectType()} call, without full initialization of the FactoryBean.
	 * @param beanName the name of the bean
	 * @param mbd the bean definition for the bean
	 * @return the FactoryBean instance, or {@code null} to indicate
	 * that we couldn't obtain a shortcut FactoryBean instance
	 */
	@Nullable
	private FactoryBean<?> getNonSingletonFactoryBeanForTypeCheck(String beanName, RootBeanDefinition mbd) {
		if (isPrototypeCurrentlyInCreation(beanName)) {
			return null;
		}

		Object instance;
		try {
			// Mark this bean as currently in creation, even if just partially.
			beforePrototypeCreation(beanName);
			// Give BeanPostProcessors a chance to return a proxy instead of the target bean instance.
			instance = resolveBeforeInstantiation(beanName, mbd);
			if (instance == null) {
				BeanWrapper bw = createBeanInstance(beanName, mbd, null);
				instance = bw.getWrappedInstance();
			}
		}
		catch (UnsatisfiedDependencyException ex) {
			// Don't swallow, probably misconfiguration...
			throw ex;
		}
		catch (BeanCreationException ex) {
			// Instantiation failure, maybe too early...
			if (logger.isDebugEnabled()) {
				logger.debug("Bean creation exception on non-singleton FactoryBean type check: " + ex);
			}
			onSuppressedException(ex);
			return null;
		}
		finally {
			// Finished partial creation of this bean.
			afterPrototypeCreation(beanName);
		}

		return getFactoryBean(beanName, instance);
	}

	/**
	 * Apply MergedBeanDefinitionPostProcessors to the specified bean definition,
	 * invoking their {@code postProcessMergedBeanDefinition} methods.
	 * @param mbd the merged bean definition for the bean
	 * @param beanType the actual type of the managed bean instance
	 * @param beanName the name of the bean
	 * @see MergedBeanDefinitionPostProcessor#postProcessMergedBeanDefinition
	 */
	protected void applyMergedBeanDefinitionPostProcessors(RootBeanDefinition mbd, Class<?> beanType, String beanName) {
		for (BeanPostProcessor bp : getBeanPostProcessors()) {
			if (bp instanceof MergedBeanDefinitionPostProcessor) {
				MergedBeanDefinitionPostProcessor bdp = (MergedBeanDefinitionPostProcessor) bp;
				bdp.postProcessMergedBeanDefinition(mbd, beanType, beanName);
			}
		}
	}

	/**
	 * Apply before-instantiation post-processors, resolving whether there is a
	 * before-instantiation shortcut for the specified bean.
	 * @param beanName the name of the bean
	 * @param mbd the bean definition for the bean
	 * @return the shortcut-determined bean instance, or {@code null} if none
	 */
	@Nullable
	protected Object resolveBeforeInstantiation(String beanName, RootBeanDefinition mbd) {
		Object bean = null;
		// 如果尚未被解析
		if (!Boolean.FALSE.equals(mbd.beforeInstantiationResolved)) {
			// Make sure bean class is actually resolved at this point.
			if (!mbd.isSynthetic() && hasInstantiationAwareBeanPostProcessors()) {
				Class<?> targetType = determineTargetType(beanName, mbd);
				if (targetType != null) {
					// 应用bean实例化之前的后处理器应用
					bean = applyBeanPostProcessorsBeforeInstantiation(targetType, beanName);
					// 如果说返回的bean不为null,将不会再次经历普通bean的创建过程,但是spring的规则是在bean初始化的时候,
					// 尽可能保证将注册的后处理器的PostProcessorsBeforeInstantiation应用到该bean中
					// (FactoryBeanRegistrySupport.getObjectFromFactoryBean)
					// ,因为返回的bean是新生成的,那么便不会再次经历普通bean的创建过程,,所以只能在这里应用后处理器的postProcessAfterInitialization方法.
					if (bean != null) {
						bean = applyBeanPostProcessorsAfterInitialization(bean, beanName);
					}
				}
			}
			mbd.beforeInstantiationResolved = (bean != null);
		}
		return bean;
	}

	/**
	 * Apply InstantiationAwareBeanPostProcessors to the specified bean definition
	 * (by class and name), invoking their {@code postProcessBeforeInstantiation} methods.
	 * <p>Any returned object will be used as the bean instead of actually instantiating
	 * the target bean. A {@code null} return value from the post-processor will
	 * result in the target bean being instantiated.
	 *
	 * 在这里给子类一个修改BeanDefinition的机会,也就是经过这个方法后,bean可能已经成为了一个经过处理的代理bean.
	 * 可能是cglib生成的,也可能是其他技术.(例如:AOP)
	 *
	 * @param beanClass the class of the bean to be instantiated
	 * @param beanName the name of the bean
	 * @return the bean object to use instead of a default instance of the target bean, or {@code null}
	 * @see InstantiationAwareBeanPostProcessor#postProcessBeforeInstantiation
	 */
	@Nullable
	protected Object applyBeanPostProcessorsBeforeInstantiation(Class<?> beanClass, String beanName) {
		for (BeanPostProcessor bp : getBeanPostProcessors()) {
			if (bp instanceof InstantiationAwareBeanPostProcessor) {
				InstantiationAwareBeanPostProcessor ibp = (InstantiationAwareBeanPostProcessor) bp;
				Object result = ibp.postProcessBeforeInstantiation(beanClass, beanName);
				if (result != null) {
					return result;
				}
			}
		}
		return null;
	}

	/**
	 * Create a new instance for the specified bean, using an appropriate instantiation strategy:
	 * factory method, constructor autowiring, or simple instantiation.
	 *
	 * 使用适当的实例化策略为指定的bean创建新实例:工厂方法,构造方法自动装配或简单实例化.
	 * 如果存在工厂方法则使用工厂方法进行初始化.
	 * 一个类有多个构造方法,每个构造方法有不同的参数,所以需要根据参数锁定构造方法进行初始化.
	 * 如果既不存在工厂方法,也不存在带有参数的构造方法,则使用默认的构造方法进行bean的实例化.
	 *
	 * @param beanName the name of the bean
	 * @param mbd the bean definition for the bean
	 * @param args explicit arguments to use for constructor or factory method invocation
	 * @return a BeanWrapper for the new instance
	 * @see #obtainFromSupplier
	 * @see #instantiateUsingFactoryMethod
	 * @see #autowireConstructor
	 * @see #instantiateBean
	 */
	protected BeanWrapper createBeanInstance(String beanName, RootBeanDefinition mbd, @Nullable Object[] args) {
		// Make sure bean class is actually resolved at this point.
		// 解析class
		Class<?> beanClass = resolveBeanClass(mbd, beanName);

		if (beanClass != null && !Modifier.isPublic(beanClass.getModifiers()) && !mbd.isNonPublicAccessAllowed()) {
			throw new BeanCreationException(mbd.getResourceDescription(), beanName,
					"Bean class isn't public, and non-public access not allowed: " + beanClass.getName());
		}

		// 从实例供应商获取实例 TODO 书中没有这一部分
		Supplier<?> instanceSupplier = mbd.getInstanceSupplier();
		if (instanceSupplier != null) {
			return obtainFromSupplier(instanceSupplier, beanName);
		}

		// 如果工厂方法不为空,则使用工厂方法初始化策略
		if (mbd.getFactoryMethodName() != null) {
			return instantiateUsingFactoryMethod(beanName, mbd, args);
		}

		// Shortcut when re-creating the same bean...
		boolean resolved = false;
		boolean autowireNecessary = false;
		if (args == null) {
			synchronized (mbd.constructorArgumentLock) {
				// 一个类有多个构造方法,每个构造方法有不同的参数,所以调用前需要现根据参数锁定构造方法,或对应的工厂方法
				if (mbd.resolvedConstructorOrFactoryMethod != null) {
					resolved = true;
					autowireNecessary = mbd.constructorArgumentsResolved;
				}
			}
		}
		// 如果已经解析过则使用解析好的构造方法方法,不需要再次锁定
		if (resolved) {
			if (autowireNecessary) {
				// 构造方法自动注入
				return autowireConstructor(beanName, mbd, null, null);
			}
			else {
				// 使用默认的构造方法构造
				return instantiateBean(beanName, mbd);
			}
		}

		// Candidate constructors for autowiring?
		// 自动装配的候选构造者?
		// 需要根据参数解析构造方法
		Constructor<?>[] ctors = determineConstructorsFromBeanPostProcessors(beanClass, beanName);
		if (ctors != null || mbd.getResolvedAutowireMode() == AUTOWIRE_CONSTRUCTOR ||
				mbd.hasConstructorArgumentValues() || !ObjectUtils.isEmpty(args)) {
			// 构造方法自动注入
			return autowireConstructor(beanName, mbd, ctors, args);
		}

		// Preferred constructors for default construction?
		// 默认构造的首选构造函数?
		ctors = mbd.getPreferredConstructors();
		if (ctors != null) {
			// 构造方法自动注入
			return autowireConstructor(beanName, mbd, ctors, null);
		}

		// No special handling: simply use no-arg constructor.
		// 没有特殊处理：只需使用no-arg构造方法.
		// 使用默认构造方法构造
		return instantiateBean(beanName, mbd);
	}

	/**
	 * Obtain a bean instance from the given supplier.
	 * @param instanceSupplier the configured supplier
	 * @param beanName the corresponding bean name
	 * @return a BeanWrapper for the new instance
	 * @since 5.0
	 * @see #getObjectForBeanInstance
	 */
	protected BeanWrapper obtainFromSupplier(Supplier<?> instanceSupplier, String beanName) {
		Object instance;

		String outerBean = this.currentlyCreatedBean.get();
		this.currentlyCreatedBean.set(beanName);
		try {
			instance = instanceSupplier.get();
		}
		finally {
			if (outerBean != null) {
				this.currentlyCreatedBean.set(outerBean);
			}
			else {
				this.currentlyCreatedBean.remove();
			}
		}

		if (instance == null) {
			instance = new NullBean();
		}
		BeanWrapper bw = new BeanWrapperImpl(instance);
		initBeanWrapper(bw);
		return bw;
	}

	/**
	 * Overridden in order to implicitly register the currently created bean as
	 * dependent on further beans getting programmatically retrieved during a
	 * {@link Supplier} callback.
	 * @since 5.0
	 * @see #obtainFromSupplier
	 */
	@Override
	protected Object getObjectForBeanInstance(
			Object beanInstance, String name, String beanName, @Nullable RootBeanDefinition mbd) {

		String currentlyCreatedBean = this.currentlyCreatedBean.get();
		if (currentlyCreatedBean != null) {
			registerDependentBean(beanName, currentlyCreatedBean);
		}

		return super.getObjectForBeanInstance(beanInstance, name, beanName, mbd);
	}

	/**
	 * Determine candidate constructors to use for the given bean, checking all registered
	 * {@link SmartInstantiationAwareBeanPostProcessor SmartInstantiationAwareBeanPostProcessors}.
	 * @param beanClass the raw class of the bean
	 * @param beanName the name of the bean
	 * @return the candidate constructors, or {@code null} if none specified
	 * @throws org.springframework.beans.BeansException in case of errors
	 * @see org.springframework.beans.factory.config.SmartInstantiationAwareBeanPostProcessor#determineCandidateConstructors
	 */
	@Nullable
	protected Constructor<?>[] determineConstructorsFromBeanPostProcessors(@Nullable Class<?> beanClass, String beanName)
			throws BeansException {

		if (beanClass != null && hasInstantiationAwareBeanPostProcessors()) {
			for (BeanPostProcessor bp : getBeanPostProcessors()) {
				if (bp instanceof SmartInstantiationAwareBeanPostProcessor) {
					SmartInstantiationAwareBeanPostProcessor ibp = (SmartInstantiationAwareBeanPostProcessor) bp;
					Constructor<?>[] ctors = ibp.determineCandidateConstructors(beanClass, beanName);
					if (ctors != null) {
						return ctors;
					}
				}
			}
		}
		return null;
	}

	/**
	 * Instantiate the given bean using its default constructor.
	 *
	 * 使用其默认构造函数实例化给定的bean.
	 *
	 * @param beanName the name of the bean
	 * @param mbd the bean definition for the bean
	 * @return a BeanWrapper for the new instance
	 */
	protected BeanWrapper instantiateBean(final String beanName, final RootBeanDefinition mbd) {
		try {
			// bean实例
			Object beanInstance;
			final BeanFactory parent = this;
			if (System.getSecurityManager() != null) {
				beanInstance = AccessController.doPrivileged((PrivilegedAction<Object>) () ->
						getInstantiationStrategy().instantiate(mbd, beanName, parent),
						getAccessControlContext());
			}
			else {
				// 获取实例化策略对象,调用实例化方法,根据默认的构造方法实例化对象.
				beanInstance = getInstantiationStrategy().instantiate(mbd, beanName, parent);
			}
			// 构造一个bean包装对象,用于返回
			BeanWrapper bw = new BeanWrapperImpl(beanInstance);
			initBeanWrapper(bw);
			return bw;
		}
		catch (Throwable ex) {
			throw new BeanCreationException(
					mbd.getResourceDescription(), beanName, "Instantiation of bean failed", ex);
		}
	}

	/**
	 * Instantiate the bean using a named factory method. The method may be static, if the
	 * mbd parameter specifies a class, rather than a factoryBean, or an instance variable
	 * on a factory object itself configured using Dependency Injection.
	 * @param beanName the name of the bean
	 * @param mbd the bean definition for the bean
	 * @param explicitArgs argument values passed in programmatically via the getBean method,
	 * or {@code null} if none (-> use constructor argument values from bean definition)
	 * @return a BeanWrapper for the new instance
	 * @see #getBean(String, Object[])
	 */
	protected BeanWrapper instantiateUsingFactoryMethod(
			String beanName, RootBeanDefinition mbd, @Nullable Object[] explicitArgs) {

		return new ConstructorResolver(this).instantiateUsingFactoryMethod(beanName, mbd, explicitArgs);
	}

	/**
	 * "autowire constructor" (with constructor arguments by type) behavior.
	 * Also applied if explicit constructor argument values are specified,
	 * matching all remaining arguments with beans from the bean factory.
	 * <p>This corresponds to constructor injection: In this mode, a Spring
	 * bean factory is able to host components that expect constructor-based
	 * dependency resolution.
	 * @param beanName the name of the bean
	 * @param mbd the bean definition for the bean
	 * @param ctors the chosen candidate constructors
	 * @param explicitArgs argument values passed in programmatically via the getBean method,
	 * or {@code null} if none (-> use constructor argument values from bean definition)
	 * @return a BeanWrapper for the new instance
	 */
	protected BeanWrapper autowireConstructor(
			String beanName, RootBeanDefinition mbd, @Nullable Constructor<?>[] ctors, @Nullable Object[] explicitArgs) {

		return new ConstructorResolver(this).autowireConstructor(beanName, mbd, ctors, explicitArgs);
	}

	/**
	 * Populate the bean instance in the given BeanWrapper with the property values
	 * from the bean definition.
	 *
	 * 使用bean定义中的属性值填充给定BeanWrapper中的bean实例.
	 *
	 * @param beanName the name of the bean
	 * @param mbd the bean definition for the bean
	 * @param bw the BeanWrapper with bean instance
	 */
	@SuppressWarnings("deprecation")  // for postProcessPropertyValues
	protected void populateBean(String beanName, RootBeanDefinition mbd, @Nullable BeanWrapper bw) {
		// 如果传入的bean包装的实例是空的
		if (bw == null) {
			// 并且bean定义中包含参数值,则抛出异常BeanCreationException,无法将属性值应用于null实例
			if (mbd.hasPropertyValues()) {
				throw new BeanCreationException(
						mbd.getResourceDescription(), beanName, "Cannot apply property values to null instance");
			}
			// 如果不包含属性值,则跳过bean的属性填充阶段.
			else {
				// Skip property population phase for null instance.
				// 跳过null实例的属性填充阶段.
				return;
			}
		}

		// Give any InstantiationAwareBeanPostProcessors the opportunity to modify the
		// state of the bean before properties are set. This can be used, for example,
		// to support styles of field injection.
		// 为任何InstantiationAwareBeanPostProcessors提供在设置属性之前修改bean状态的机会.
		// 例如,这可用于支持属性注入的类型.
		boolean continueWithPropertyPopulation = true;

		if (!mbd.isSynthetic() && hasInstantiationAwareBeanPostProcessors()) {
			for (BeanPostProcessor bp : getBeanPostProcessors()) {
				if (bp instanceof InstantiationAwareBeanPostProcessor) {
					InstantiationAwareBeanPostProcessor ibp = (InstantiationAwareBeanPostProcessor) bp;
					// postProcessAfterInstantiation返回值表示是否继续填充bean
					if (!ibp.postProcessAfterInstantiation(bw.getWrappedInstance(), beanName)) {
						continueWithPropertyPopulation = false;
						break;
					}
				}
			}
		}

		// 如果后置处理器返回了停止填充命令,则终止后续的执行,直接return
		if (!continueWithPropertyPopulation) {
			return;
		}

		// 需要被注入的属性
		PropertyValues pvs = (mbd.hasPropertyValues() ? mbd.getPropertyValues() : null);

<<<<<<< HEAD
		if (mbd.getResolvedAutowireMode() == AUTOWIRE_BY_NAME || mbd.getResolvedAutowireMode() == AUTOWIRE_BY_TYPE) {
			// 需要被注入的属性，临时变量
			MutablePropertyValues newPvs = new MutablePropertyValues(pvs);
			// Add property values based on autowire by name if applicable.
			// 如果适用,根据名称添加基于autowire的属性值.
			if (mbd.getResolvedAutowireMode() == AUTOWIRE_BY_NAME) {
				autowireByName(beanName, mbd, bw, newPvs);
			}
			// Add property values based on autowire by type if applicable.
			// 如果适用，按类型添加基于autowire的属性值.
			if (mbd.getResolvedAutowireMode() == AUTOWIRE_BY_TYPE) {
=======
		int resolvedAutowireMode = mbd.getResolvedAutowireMode();
		if (resolvedAutowireMode == AUTOWIRE_BY_NAME || resolvedAutowireMode == AUTOWIRE_BY_TYPE) {
			MutablePropertyValues newPvs = new MutablePropertyValues(pvs);
			// Add property values based on autowire by name if applicable.
			if (resolvedAutowireMode == AUTOWIRE_BY_NAME) {
				autowireByName(beanName, mbd, bw, newPvs);
			}
			// Add property values based on autowire by type if applicable.
			if (resolvedAutowireMode == AUTOWIRE_BY_TYPE) {
>>>>>>> d2e6d026
				autowireByType(beanName, mbd, bw, newPvs);
			}
			// pvs保存了需要被注入的属性
			pvs = newPvs;
		}

		// 后置处理器已经初始化
		boolean hasInstAwareBpps = hasInstantiationAwareBeanPostProcessors();
		// 需要依赖检查
		boolean needsDepCheck = (mbd.getDependencyCheck() != AbstractBeanDefinition.DEPENDENCY_CHECK_NONE);

		PropertyDescriptor[] filteredPds = null;
		if (hasInstAwareBpps) {
			if (pvs == null) {
				pvs = mbd.getPropertyValues();
			}
			for (BeanPostProcessor bp : getBeanPostProcessors()) {
				if (bp instanceof InstantiationAwareBeanPostProcessor) {
					InstantiationAwareBeanPostProcessor ibp = (InstantiationAwareBeanPostProcessor) bp;
					// 对所有需要依赖检查的属性进行后处理
					PropertyValues pvsToUse = ibp.postProcessProperties(pvs, bw.getWrappedInstance(), beanName);
					if (pvsToUse == null) {
						if (filteredPds == null) {
							filteredPds = filterPropertyDescriptorsForDependencyCheck(bw, mbd.allowCaching);
						}
						pvsToUse = ibp.postProcessPropertyValues(pvs, filteredPds, bw.getWrappedInstance(), beanName);
						if (pvsToUse == null) {
							return;
						}
					}
					pvs = pvsToUse;
				}
			}
		}
		if (needsDepCheck) {
			if (filteredPds == null) {
				filteredPds = filterPropertyDescriptorsForDependencyCheck(bw, mbd.allowCaching);
			}
			// 依赖检查对应depends-on属性,3.0已经弃用
			checkDependencies(beanName, mbd, filteredPds, pvs);
		}

		if (pvs != null) {
			// 将属性应用到bean中
			applyPropertyValues(beanName, mbd, bw, pvs);
		}
	}

	/**
	 * Fill in any missing property values with references to
	 * other beans in this factory if autowire is set to "byName".
	 * @param beanName the name of the bean we're wiring up.
	 * Useful for debugging messages; not used functionally.
	 * @param mbd bean definition to update through autowiring
	 * @param bw the BeanWrapper from which we can obtain information about the bean
	 * @param pvs the PropertyValues to register wired objects with
	 */
	protected void autowireByName(
			String beanName, AbstractBeanDefinition mbd, BeanWrapper bw, MutablePropertyValues pvs) {

		// 寻找 bw 中需要依赖注入的属性
		String[] propertyNames = unsatisfiedNonSimpleProperties(mbd, bw);
		for (String propertyName : propertyNames) {
			if (containsBean(propertyName)) {
				// 递归初始化相关的 bean
				Object bean = getBean(propertyName);
				pvs.add(propertyName, bean);
				// 注册依赖关系
				registerDependentBean(propertyName, beanName);
				if (logger.isTraceEnabled()) {
					logger.trace("Added autowiring by name from bean name '" + beanName +
							"' via property '" + propertyName + "' to bean named '" + propertyName + "'");
				}
			}
			else {
				if (logger.isTraceEnabled()) {
					logger.trace("Not autowiring property '" + propertyName + "' of bean '" + beanName +
							"' by name: no matching bean found");
				}
			}
		}
	}

	/**
	 * Abstract method defining "autowire by type" (bean properties by type) behavior.
	 * <p>This is like PicoContainer default, in which there must be exactly one bean
	 * of the property type in the bean factory. This makes bean factories simple to
	 * configure for small namespaces, but doesn't work as well as standard Spring
	 * behavior for bigger applications.
	 * @param beanName the name of the bean to autowire by type
	 * @param mbd the merged bean definition to update through autowiring
	 * @param bw the BeanWrapper from which we can obtain information about the bean
	 * @param pvs the PropertyValues to register wired objects with
	 */
	protected void autowireByType(
			String beanName, AbstractBeanDefinition mbd, BeanWrapper bw, MutablePropertyValues pvs) {

		TypeConverter converter = getCustomTypeConverter();
		if (converter == null) {
			converter = bw;
		}

		Set<String> autowiredBeanNames = new LinkedHashSet<>(4);
		// 寻找 bw 中需要依赖注入的属性
		String[] propertyNames = unsatisfiedNonSimpleProperties(mbd, bw);
		for (String propertyName : propertyNames) {
			try {
				PropertyDescriptor pd = bw.getPropertyDescriptor(propertyName);
				// Don't try autowiring by type for type Object: never makes sense,
				// even if it technically is a unsatisfied, non-simple property.
				if (Object.class != pd.getPropertyType()) {
					// 探测指定属性的 set 方法
					MethodParameter methodParam = BeanUtils.getWriteMethodParameter(pd);
					// Do not allow eager init for type matching in case of a prioritized post-processor.
					boolean eager = !PriorityOrdered.class.isInstance(bw.getWrappedInstance());
					DependencyDescriptor desc = new AutowireByTypeDependencyDescriptor(methodParam, eager);
					// 解析指定 beanName 的属性所匹配的值 ， 并把解析到的属性名称存储在
					// autowiredBeanNarnes 中， 当属性存在多个封装 bean时如：
					// @Autowired private List<A> aList， 将会找到所有匹配A类型的bean并将其注入
					Object autowiredArgument = resolveDependency(desc, beanName, autowiredBeanNames, converter);
					if (autowiredArgument != null) {
						pvs.add(propertyName, autowiredArgument);
					}
					for (String autowiredBeanName : autowiredBeanNames) {
						// 注册依赖关系
						registerDependentBean(autowiredBeanName, beanName);
						if (logger.isTraceEnabled()) {
							logger.trace("Autowiring by type from bean name '" + beanName + "' via property '" +
									propertyName + "' to bean named '" + autowiredBeanName + "'");
						}
					}
					autowiredBeanNames.clear();
				}
			}
			catch (BeansException ex) {
				throw new UnsatisfiedDependencyException(mbd.getResourceDescription(), beanName, propertyName, ex);
			}
		}
	}


	/**
	 * Return an array of non-simple bean properties that are unsatisfied.
	 * These are probably unsatisfied references to other beans in the
	 * factory. Does not include simple properties like primitives or Strings.
	 * @param mbd the merged bean definition the bean was created with
	 * @param bw the BeanWrapper the bean was created with
	 * @return an array of bean property names
	 * @see org.springframework.beans.BeanUtils#isSimpleProperty
	 */
	protected String[] unsatisfiedNonSimpleProperties(AbstractBeanDefinition mbd, BeanWrapper bw) {
		Set<String> result = new TreeSet<>();
		PropertyValues pvs = mbd.getPropertyValues();
		PropertyDescriptor[] pds = bw.getPropertyDescriptors();
		for (PropertyDescriptor pd : pds) {
			if (pd.getWriteMethod() != null && !isExcludedFromDependencyCheck(pd) && !pvs.contains(pd.getName()) &&
					!BeanUtils.isSimpleProperty(pd.getPropertyType())) {
				result.add(pd.getName());
			}
		}
		return StringUtils.toStringArray(result);
	}

	/**
	 * Extract a filtered set of PropertyDescriptors from the given BeanWrapper,
	 * excluding ignored dependency types or properties defined on ignored dependency interfaces.
	 * @param bw the BeanWrapper the bean was created with
	 * @param cache whether to cache filtered PropertyDescriptors for the given bean Class
	 * @return the filtered PropertyDescriptors
	 * @see #isExcludedFromDependencyCheck
	 * @see #filterPropertyDescriptorsForDependencyCheck(org.springframework.beans.BeanWrapper)
	 */
	protected PropertyDescriptor[] filterPropertyDescriptorsForDependencyCheck(BeanWrapper bw, boolean cache) {
		PropertyDescriptor[] filtered = this.filteredPropertyDescriptorsCache.get(bw.getWrappedClass());
		if (filtered == null) {
			filtered = filterPropertyDescriptorsForDependencyCheck(bw);
			if (cache) {
				PropertyDescriptor[] existing =
						this.filteredPropertyDescriptorsCache.putIfAbsent(bw.getWrappedClass(), filtered);
				if (existing != null) {
					filtered = existing;
				}
			}
		}
		return filtered;
	}

	/**
	 * Extract a filtered set of PropertyDescriptors from the given BeanWrapper,
	 * excluding ignored dependency types or properties defined on ignored dependency interfaces.
	 * @param bw the BeanWrapper the bean was created with
	 * @return the filtered PropertyDescriptors
	 * @see #isExcludedFromDependencyCheck
	 */
	protected PropertyDescriptor[] filterPropertyDescriptorsForDependencyCheck(BeanWrapper bw) {
		List<PropertyDescriptor> pds = new ArrayList<>(Arrays.asList(bw.getPropertyDescriptors()));
		pds.removeIf(this::isExcludedFromDependencyCheck);
		return pds.toArray(new PropertyDescriptor[0]);
	}

	/**
	 * Determine whether the given bean property is excluded from dependency checks.
	 * <p>This implementation excludes properties defined by CGLIB and
	 * properties whose type matches an ignored dependency type or which
	 * are defined by an ignored dependency interface.
	 * @param pd the PropertyDescriptor of the bean property
	 * @return whether the bean property is excluded
	 * @see #ignoreDependencyType(Class)
	 * @see #ignoreDependencyInterface(Class)
	 */
	protected boolean isExcludedFromDependencyCheck(PropertyDescriptor pd) {
		return (AutowireUtils.isExcludedFromDependencyCheck(pd) ||
				this.ignoredDependencyTypes.contains(pd.getPropertyType()) ||
				AutowireUtils.isSetterDefinedInInterface(pd, this.ignoredDependencyInterfaces));
	}

	/**
	 * Perform a dependency check that all properties exposed have been set,
	 * if desired. Dependency checks can be objects (collaborating beans),
	 * simple (primitives and String), or all (both).
	 * @param beanName the name of the bean
	 * @param mbd the merged bean definition the bean was created with
	 * @param pds the relevant property descriptors for the target bean
	 * @param pvs the property values to be applied to the bean
	 * @see #isExcludedFromDependencyCheck(java.beans.PropertyDescriptor)
	 */
	protected void checkDependencies(
			String beanName, AbstractBeanDefinition mbd, PropertyDescriptor[] pds, @Nullable PropertyValues pvs)
			throws UnsatisfiedDependencyException {

		int dependencyCheck = mbd.getDependencyCheck();
		for (PropertyDescriptor pd : pds) {
			if (pd.getWriteMethod() != null && (pvs == null || !pvs.contains(pd.getName()))) {
				boolean isSimple = BeanUtils.isSimpleProperty(pd.getPropertyType());
				boolean unsatisfied = (dependencyCheck == AbstractBeanDefinition.DEPENDENCY_CHECK_ALL) ||
						(isSimple && dependencyCheck == AbstractBeanDefinition.DEPENDENCY_CHECK_SIMPLE) ||
						(!isSimple && dependencyCheck == AbstractBeanDefinition.DEPENDENCY_CHECK_OBJECTS);
				if (unsatisfied) {
					throw new UnsatisfiedDependencyException(mbd.getResourceDescription(), beanName, pd.getName(),
							"Set this property value or disable dependency checking for this bean.");
				}
			}
		}
	}

	/**
	 * Apply the given property values, resolving any runtime references
	 * to other beans in this bean factory. Must use deep copy, so we
	 * don't permanently modify this property.
	 * @param beanName the bean name passed for better exception information
	 * @param mbd the merged bean definition
	 * @param bw the BeanWrapper wrapping the target object
	 * @param pvs the new property values
	 */
	protected void applyPropertyValues(String beanName, BeanDefinition mbd, BeanWrapper bw, PropertyValues pvs) {
		if (pvs.isEmpty()) {
			return;
		}

		if (System.getSecurityManager() != null && bw instanceof BeanWrapperImpl) {
			((BeanWrapperImpl) bw).setSecurityContext(getAccessControlContext());
		}

		MutablePropertyValues mpvs = null;
		List<PropertyValue> original;

		if (pvs instanceof MutablePropertyValues) {
			mpvs = (MutablePropertyValues) pvs;
			if (mpvs.isConverted()) {
				// Shortcut: use the pre-converted values as-is.
				try {
					bw.setPropertyValues(mpvs);
					return;
				}
				catch (BeansException ex) {
					throw new BeanCreationException(
							mbd.getResourceDescription(), beanName, "Error setting property values", ex);
				}
			}
			original = mpvs.getPropertyValueList();
		}
		else {
			original = Arrays.asList(pvs.getPropertyValues());
		}

		TypeConverter converter = getCustomTypeConverter();
		if (converter == null) {
			converter = bw;
		}
		BeanDefinitionValueResolver valueResolver = new BeanDefinitionValueResolver(this, beanName, mbd, converter);

		// Create a deep copy, resolving any references for values.
		List<PropertyValue> deepCopy = new ArrayList<>(original.size());
		boolean resolveNecessary = false;
		for (PropertyValue pv : original) {
			if (pv.isConverted()) {
				deepCopy.add(pv);
			}
			else {
				String propertyName = pv.getName();
				Object originalValue = pv.getValue();
				if (originalValue == AutowiredPropertyMarker.INSTANCE) {
					Method writeMethod = bw.getPropertyDescriptor(propertyName).getWriteMethod();
					if (writeMethod == null) {
						throw new IllegalArgumentException("Autowire marker for property without write method: " + pv);
					}
					originalValue = new DependencyDescriptor(new MethodParameter(writeMethod, 0), true);
				}
				Object resolvedValue = valueResolver.resolveValueIfNecessary(pv, originalValue);
				Object convertedValue = resolvedValue;
				boolean convertible = bw.isWritableProperty(propertyName) &&
						!PropertyAccessorUtils.isNestedOrIndexedProperty(propertyName);
				if (convertible) {
					convertedValue = convertForProperty(resolvedValue, propertyName, bw, converter);
				}
				// Possibly store converted value in merged bean definition,
				// in order to avoid re-conversion for every created bean instance.
				if (resolvedValue == originalValue) {
					if (convertible) {
						pv.setConvertedValue(convertedValue);
					}
					deepCopy.add(pv);
				}
				else if (convertible && originalValue instanceof TypedStringValue &&
						!((TypedStringValue) originalValue).isDynamic() &&
						!(convertedValue instanceof Collection || ObjectUtils.isArray(convertedValue))) {
					pv.setConvertedValue(convertedValue);
					deepCopy.add(pv);
				}
				else {
					resolveNecessary = true;
					deepCopy.add(new PropertyValue(pv, convertedValue));
				}
			}
		}
		if (mpvs != null && !resolveNecessary) {
			mpvs.setConverted();
		}

		// Set our (possibly massaged) deep copy.
		try {
			bw.setPropertyValues(new MutablePropertyValues(deepCopy));
		}
		catch (BeansException ex) {
			throw new BeanCreationException(
					mbd.getResourceDescription(), beanName, "Error setting property values", ex);
		}
	}

	/**
	 * Convert the given value for the specified target property.
	 */
	@Nullable
	private Object convertForProperty(
			@Nullable Object value, String propertyName, BeanWrapper bw, TypeConverter converter) {

		if (converter instanceof BeanWrapperImpl) {
			return ((BeanWrapperImpl) converter).convertForProperty(value, propertyName);
		}
		else {
			PropertyDescriptor pd = bw.getPropertyDescriptor(propertyName);
			MethodParameter methodParam = BeanUtils.getWriteMethodParameter(pd);
			return converter.convertIfNecessary(value, pd.getPropertyType(), methodParam);
		}
	}


	/**
	 * Initialize the given bean instance, applying factory callbacks
	 * as well as init methods and bean post processors.
	 * <p>Called from {@link #createBean} for traditionally defined beans,
	 * and from {@link #initializeBean} for existing bean instances.
	 * @param beanName the bean name in the factory (for debugging purposes)
	 * @param bean the new bean instance we may need to initialize
	 * @param mbd the bean definition that the bean was created with
	 * (can also be {@code null}, if given an existing bean instance)
	 * @return the initialized bean instance (potentially wrapped)
	 * @see BeanNameAware
	 * @see BeanClassLoaderAware
	 * @see BeanFactoryAware
	 * @see #applyBeanPostProcessorsBeforeInitialization
	 * @see #invokeInitMethods
	 * @see #applyBeanPostProcessorsAfterInitialization
	 */
	protected Object initializeBean(final String beanName, final Object bean, @Nullable RootBeanDefinition mbd) {
		if (System.getSecurityManager() != null) {
			AccessController.doPrivileged((PrivilegedAction<Object>) () -> {
				invokeAwareMethods(beanName, bean);
				return null;
			}, getAccessControlContext());
		}
		else {
			invokeAwareMethods(beanName, bean);
		}

		Object wrappedBean = bean;
		if (mbd == null || !mbd.isSynthetic()) {
			wrappedBean = applyBeanPostProcessorsBeforeInitialization(wrappedBean, beanName);
		}

		try {
			invokeInitMethods(beanName, wrappedBean, mbd);
		}
		catch (Throwable ex) {
			throw new BeanCreationException(
					(mbd != null ? mbd.getResourceDescription() : null),
					beanName, "Invocation of init method failed", ex);
		}
		if (mbd == null || !mbd.isSynthetic()) {
			wrappedBean = applyBeanPostProcessorsAfterInitialization(wrappedBean, beanName);
		}

		return wrappedBean;
	}

	private void invokeAwareMethods(final String beanName, final Object bean) {
		if (bean instanceof Aware) {
			if (bean instanceof BeanNameAware) {
				((BeanNameAware) bean).setBeanName(beanName);
			}
			if (bean instanceof BeanClassLoaderAware) {
				ClassLoader bcl = getBeanClassLoader();
				if (bcl != null) {
					((BeanClassLoaderAware) bean).setBeanClassLoader(bcl);
				}
			}
			if (bean instanceof BeanFactoryAware) {
				((BeanFactoryAware) bean).setBeanFactory(AbstractAutowireCapableBeanFactory.this);
			}
		}
	}

	/**
	 * Give a bean a chance to react now all its properties are set,
	 * and a chance to know about its owning bean factory (this object).
	 * This means checking whether the bean implements InitializingBean or defines
	 * a custom init method, and invoking the necessary callback(s) if it does.
	 * @param beanName the bean name in the factory (for debugging purposes)
	 * @param bean the new bean instance we may need to initialize
	 * @param mbd the merged bean definition that the bean was created with
	 * (can also be {@code null}, if given an existing bean instance)
	 * @throws Throwable if thrown by init methods or by the invocation process
	 * @see #invokeCustomInitMethod
	 */
	protected void invokeInitMethods(String beanName, final Object bean, @Nullable RootBeanDefinition mbd)
			throws Throwable {

		boolean isInitializingBean = (bean instanceof InitializingBean);
		if (isInitializingBean && (mbd == null || !mbd.isExternallyManagedInitMethod("afterPropertiesSet"))) {
			if (logger.isTraceEnabled()) {
				logger.trace("Invoking afterPropertiesSet() on bean with name '" + beanName + "'");
			}
			if (System.getSecurityManager() != null) {
				try {
					AccessController.doPrivileged((PrivilegedExceptionAction<Object>) () -> {
						((InitializingBean) bean).afterPropertiesSet();
						return null;
					}, getAccessControlContext());
				}
				catch (PrivilegedActionException pae) {
					throw pae.getException();
				}
			}
			else {
				((InitializingBean) bean).afterPropertiesSet();
			}
		}

		if (mbd != null && bean.getClass() != NullBean.class) {
			String initMethodName = mbd.getInitMethodName();
			if (StringUtils.hasLength(initMethodName) &&
					!(isInitializingBean && "afterPropertiesSet".equals(initMethodName)) &&
					!mbd.isExternallyManagedInitMethod(initMethodName)) {
				invokeCustomInitMethod(beanName, bean, mbd);
			}
		}
	}

	/**
	 * Invoke the specified custom init method on the given bean.
	 * Called by invokeInitMethods.
	 * <p>Can be overridden in subclasses for custom resolution of init
	 * methods with arguments.
	 * @see #invokeInitMethods
	 */
	protected void invokeCustomInitMethod(String beanName, final Object bean, RootBeanDefinition mbd)
			throws Throwable {

		String initMethodName = mbd.getInitMethodName();
		Assert.state(initMethodName != null, "No init method set");
		Method initMethod = (mbd.isNonPublicAccessAllowed() ?
				BeanUtils.findMethod(bean.getClass(), initMethodName) :
				ClassUtils.getMethodIfAvailable(bean.getClass(), initMethodName));

		if (initMethod == null) {
			if (mbd.isEnforceInitMethod()) {
				throw new BeanDefinitionValidationException("Could not find an init method named '" +
						initMethodName + "' on bean with name '" + beanName + "'");
			}
			else {
				if (logger.isTraceEnabled()) {
					logger.trace("No default init method named '" + initMethodName +
							"' found on bean with name '" + beanName + "'");
				}
				// Ignore non-existent default lifecycle methods.
				return;
			}
		}

		if (logger.isTraceEnabled()) {
			logger.trace("Invoking init method  '" + initMethodName + "' on bean with name '" + beanName + "'");
		}
		Method methodToInvoke = ClassUtils.getInterfaceMethodIfPossible(initMethod);

		if (System.getSecurityManager() != null) {
			AccessController.doPrivileged((PrivilegedAction<Object>) () -> {
				ReflectionUtils.makeAccessible(methodToInvoke);
				return null;
			});
			try {
				AccessController.doPrivileged((PrivilegedExceptionAction<Object>) () ->
						methodToInvoke.invoke(bean), getAccessControlContext());
			}
			catch (PrivilegedActionException pae) {
				InvocationTargetException ex = (InvocationTargetException) pae.getException();
				throw ex.getTargetException();
			}
		}
		else {
			try {
				ReflectionUtils.makeAccessible(initMethod);
				initMethod.invoke(bean);
			}
			catch (InvocationTargetException ex) {
				throw ex.getTargetException();
			}
		}
	}


	/**
	 * Applies the {@code postProcessAfterInitialization} callback of all
	 * registered BeanPostProcessors, giving them a chance to post-process the
	 * object obtained from FactoryBeans (for example, to auto-proxy them).
	 *
	 * 应用所有已注册BeanPostProcessors的{@code postProcessAfterInitialization}回调,
	 * 使他们有机会对从FactoryBeans获取的对象进行后处理(例如,自动代理它们).
	 *
	 * @see #applyBeanPostProcessorsAfterInitialization
	 */
	@Override
	protected Object postProcessObjectFromFactoryBean(Object object, String beanName) {
		return applyBeanPostProcessorsAfterInitialization(object, beanName);
	}

	/**
	 * Overridden to clear FactoryBean instance cache as well.
	 */
	@Override
	protected void removeSingleton(String beanName) {
		synchronized (getSingletonMutex()) {
			super.removeSingleton(beanName);
			this.factoryBeanInstanceCache.remove(beanName);
		}
	}

	/**
	 * Overridden to clear FactoryBean instance cache as well.
	 */
	@Override
	protected void clearSingletonCache() {
		synchronized (getSingletonMutex()) {
			super.clearSingletonCache();
			this.factoryBeanInstanceCache.clear();
		}
	}

	/**
	 * Expose the logger to collaborating delegates.
	 * @since 5.0.7
	 */
	Log getLogger() {
		return logger;
	}


	/**
	 * Special DependencyDescriptor variant for Spring's good old autowire="byType" mode.
	 * Always optional; never considering the parameter name for choosing a primary candidate.
	 */
	@SuppressWarnings("serial")
	private static class AutowireByTypeDependencyDescriptor extends DependencyDescriptor {

		public AutowireByTypeDependencyDescriptor(MethodParameter methodParameter, boolean eager) {
			super(methodParameter, false, eager);
		}

		@Override
		public String getDependencyName() {
			return null;
		}
	}

}<|MERGE_RESOLUTION|>--- conflicted
+++ resolved
@@ -1498,29 +1498,18 @@
 		// 需要被注入的属性
 		PropertyValues pvs = (mbd.hasPropertyValues() ? mbd.getPropertyValues() : null);
 
-<<<<<<< HEAD
-		if (mbd.getResolvedAutowireMode() == AUTOWIRE_BY_NAME || mbd.getResolvedAutowireMode() == AUTOWIRE_BY_TYPE) {
+		int resolvedAutowireMode = mbd.getResolvedAutowireMode();
+		if (resolvedAutowireMode == AUTOWIRE_BY_NAME || resolvedAutowireMode == AUTOWIRE_BY_TYPE) {
 			// 需要被注入的属性，临时变量
 			MutablePropertyValues newPvs = new MutablePropertyValues(pvs);
 			// Add property values based on autowire by name if applicable.
 			// 如果适用,根据名称添加基于autowire的属性值.
-			if (mbd.getResolvedAutowireMode() == AUTOWIRE_BY_NAME) {
+			if (resolvedAutowireMode == AUTOWIRE_BY_NAME) {
 				autowireByName(beanName, mbd, bw, newPvs);
 			}
 			// Add property values based on autowire by type if applicable.
 			// 如果适用，按类型添加基于autowire的属性值.
-			if (mbd.getResolvedAutowireMode() == AUTOWIRE_BY_TYPE) {
-=======
-		int resolvedAutowireMode = mbd.getResolvedAutowireMode();
-		if (resolvedAutowireMode == AUTOWIRE_BY_NAME || resolvedAutowireMode == AUTOWIRE_BY_TYPE) {
-			MutablePropertyValues newPvs = new MutablePropertyValues(pvs);
-			// Add property values based on autowire by name if applicable.
-			if (resolvedAutowireMode == AUTOWIRE_BY_NAME) {
-				autowireByName(beanName, mbd, bw, newPvs);
-			}
-			// Add property values based on autowire by type if applicable.
 			if (resolvedAutowireMode == AUTOWIRE_BY_TYPE) {
->>>>>>> d2e6d026
 				autowireByType(beanName, mbd, bw, newPvs);
 			}
 			// pvs保存了需要被注入的属性
