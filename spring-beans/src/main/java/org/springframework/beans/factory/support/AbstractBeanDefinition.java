--- conflicted
+++ resolved
@@ -154,15 +154,11 @@
 	 */
 	private boolean abstractFlag = false;
 
-<<<<<<< HEAD
 	/**
 	 * 是否懒加载
 	 */
-	private boolean lazyInit = false;
-=======
 	@Nullable
 	private Boolean lazyInit;
->>>>>>> e2e91e21
 
 	/**
 	 * 自动注入模式
