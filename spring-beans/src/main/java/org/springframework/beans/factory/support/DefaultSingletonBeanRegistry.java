--- conflicted
+++ resolved
@@ -82,78 +82,33 @@
  */
 public class DefaultSingletonBeanRegistry extends SimpleAliasRegistry implements SingletonBeanRegistry {
 
-<<<<<<< HEAD
-	/** Cache of singleton objects: bean name to bean instance. */
-	private final Map<String, Object> singletonObjects = new ConcurrentHashMap<>(256);
-
-	/** Cache of singleton factories: bean name to ObjectFactory. */
-	private final Map<String, ObjectFactory<?>> singletonFactories = new HashMap<>(16);
-
-	/** Cache of early singleton objects: bean name to bean instance. */
-	private final Map<String, Object> earlySingletonObjects = new HashMap<>(16);
-
-	/** Set of registered singletons, containing the bean names in registration order. */
-	private final Set<String> registeredSingletons = new LinkedHashSet<>(256);
-
-	/** Names of beans that are currently in creation. */
-	private final Set<String> singletonsCurrentlyInCreation =
-			Collections.newSetFromMap(new ConcurrentHashMap<>(16));
-
-	/** Names of beans currently excluded from in creation checks. */
-	private final Set<String> inCreationCheckExclusions =
-			Collections.newSetFromMap(new ConcurrentHashMap<>(16));
-
-	/** List of suppressed Exceptions, available for associating related causes. */
-	@Nullable
-	private Set<Exception> suppressedExceptions;
-
-	/** Flag that indicates whether we're currently within destroySingletons. */
-	private boolean singletonsCurrentlyInDestruction = false;
-
-	/** Disposable bean instances: bean name to disposable instance. */
-	private final Map<String, Object> disposableBeans = new LinkedHashMap<>();
-
-	/** Map between containing bean names: bean name to Set of bean names that the bean contains. */
-	private final Map<String, Set<String>> containedBeanMap = new ConcurrentHashMap<>(16);
-
-	/** Map between dependent bean names: bean name to Set of dependent bean names. */
-	private final Map<String, Set<String>> dependentBeanMap = new ConcurrentHashMap<>(64);
-
-	/** Map between depending bean names: bean name to Set of bean names for the bean's dependencies. */
-=======
-	/**
-	 * Logger available to subclasses
-	 * 日志,子类可以通过继承来复用
-	 */
-	protected final Log logger = LogFactory.getLog(getClass());
-
-	/**
-	 * Cache of singleton objects: bean name --> bean instance
+	/**
+	 * Cache of singleton objects: bean name to bean instance.
 	 * 单例对象的缓存：bean名称 - > bean实例
 	 * 默认大小256
 	 */
 	private final Map<String, Object> singletonObjects = new ConcurrentHashMap<>(256);
 
 	/**
-	 * Cache of singleton factories: bean name --> ObjectFactory
+	 * Cache of singleton factories: bean name to ObjectFactory.
 	 * 单例工厂的缓存：bean名称 - > ObjectFactory
 	 */
 	private final Map<String, ObjectFactory<?>> singletonFactories = new HashMap<>(16);
 
 	/**
-	 * Cache of early singleton objects: bean name --> bean instance
+	 * Cache of early singleton objects: bean name to bean instance.
 	 * 早期单例对象的缓存：bean名称 - > bean实例
 	 */
 	private final Map<String, Object> earlySingletonObjects = new HashMap<>(16);
 
 	/**
-	 * Set of registered singletons, containing the bean names in registration order
+	 * Set of registered singletons, containing the bean names in registration order.
 	 * 一组注册的单例，包含注册顺序中的bean名称
 	 */
 	private final Set<String> registeredSingletons = new LinkedHashSet<>(256);
 
 	/**
-	 * Names of beans that are currently in creation
+	 * Names of beans that are currently in creation.
 	 * 当前正在创建的bean的名称
 	 *
 	 * 实际上是一个SetFromMap
@@ -163,14 +118,14 @@
 			Collections.newSetFromMap(new ConcurrentHashMap<>(16));
 
 	/**
-	 * Names of beans currently excluded from in creation checks
+	 * Names of beans currently excluded from in creation checks.
 	 * 在创建检查中当前排除的bean的名称
 	 */
 	private final Set<String> inCreationCheckExclusions =
 			Collections.newSetFromMap(new ConcurrentHashMap<>(16));
 
 	/**
-	 * List of suppressed Exceptions, available for associating related causes
+	 * List of suppressed Exceptions, available for associating related causes.
 	 * 抑制异常列表，可用于关联相关原因
 	 * 这个参数可以为空
 	 */
@@ -178,34 +133,33 @@
 	private Set<Exception> suppressedExceptions;
 
 	/**
-	 * Flag that indicates whether we're currently within destroySingletons
+	 * Flag that indicates whether we're currently within destroySingletons.
 	 * 表示我们目前是否在销毁Singletons的标志
 	 */
 	private boolean singletonsCurrentlyInDestruction = false;
 
 	/**
-	 * Disposable bean instances: bean name --> disposable instance
+	 * Disposable bean instances: bean name to disposable instance.
 	 * 一次性bean实例：bean名称 -->一次性实例
 	 */
 	private final Map<String, Object> disposableBeans = new LinkedHashMap<>();
 
 	/**
-	 * Map between containing bean names: bean name --> Set of bean names that the bean contains
+	 * Map between containing bean names: bean name to Set of bean names that the bean contains.
 	 * 包含bean名称之间的映射：bean名称 - > Bean包含的bean名称集合
 	 */
 	private final Map<String, Set<String>> containedBeanMap = new ConcurrentHashMap<>(16);
 
 	/**
-	 * Map between dependent bean names: bean name --> Set of dependent bean names
+	 * Map between dependent bean names: bean name to Set of dependent bean names.
 	 * 从属bean名称之间的映射：bean名称 -->从属bean名称集合
 	 */
 	private final Map<String, Set<String>> dependentBeanMap = new ConcurrentHashMap<>(64);
 
 	/**
-	 * Map between depending bean names: bean name --> Set of bean names for the bean's dependencies
+	 * Map between depending bean names: bean name to Set of bean names for the bean's dependencies.
 	 * 依赖的bean名称之间的映射：bean名称 - > bean的依赖关系的bean名称集合
 	 */
->>>>>>> 1d7f8e1e
 	private final Map<String, Set<String>> dependenciesForBeanMap = new ConcurrentHashMap<>(64);
 
 
