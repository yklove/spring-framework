--- conflicted
+++ resolved
@@ -59,14 +59,15 @@
 	 * <p>This method performs a definitive existence check, whereas the
 	 * existence of a {@code Resource} handle only guarantees a valid
 	 * descriptor handle.
-	 *
 	 */
 	boolean exists();
 
 	/**
 	 * Indicate whether non-empty contents of this resource can be read via
 	 * {@link #getInputStream()}.
-<<<<<<< HEAD
+	 *
+	 * 指示是否可以读取此资源的内容
+	 *
 	 * <p>Will be {@code true} for typical resource descriptors that exist
 	 * since it strictly implies {@link #exists()} semantics as of 5.1.
 	 * Note that actual content reading may still fail when attempted.
@@ -74,17 +75,6 @@
 	 * that the resource content cannot be read.
 	 * @see #getInputStream()
 	 * @see #exists()
-=======
-     *
-     * 指示是否可以读取此资源的内容
-     *
-	 * <p>Will be {@code true} for typical resource descriptors;
-	 * note that actual content reading may still fail when attempted.
-	 * However, a value of {@code false} is a definitive indication
-	 * that the resource content cannot be read.
-	 * @see #getInputStream()
-	 *
->>>>>>> 1d7f8e1e
 	 */
 	default boolean isReadable() {
 		return exists();
@@ -98,7 +88,6 @@
      * If {@code true}, the InputStream cannot be read multiple times,
 	 * and must be read and closed to avoid resource leaks.
 	 * <p>Will be {@code false} for typical resource descriptors.
-	 *
 	 */
 	default boolean isOpen() {
 		return false;
