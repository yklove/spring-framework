--- conflicted
+++ resolved
@@ -62,12 +62,7 @@
 	private static final Map<Executable, String[]> NO_DEBUG_INFO_MAP = Collections.emptyMap();
 
 	// the cache uses a nested index (value is a map) to keep the top level cache relatively small in size
-<<<<<<< HEAD
-	// 缓存 类 -> 方法 -> 参数名
-	private final Map<Class<?>, Map<Member, String[]>> parameterNamesCache = new ConcurrentHashMap<>(32);
-=======
 	private final Map<Class<?>, Map<Executable, String[]>> parameterNamesCache = new ConcurrentHashMap<>(32);
->>>>>>> fb13f6f0
 
 
 	@Override
@@ -80,27 +75,6 @@
 	@Override
 	@Nullable
 	public String[] getParameterNames(Constructor<?> ctor) {
-<<<<<<< HEAD
-		Class<?> declaringClass = ctor.getDeclaringClass();
-		Map<Member, String[]> map = this.parameterNamesCache.get(declaringClass);
-		if (map == null) {
-			// 初始化 map，解析类中所有的方法和参数名
-			map = inspectClass(declaringClass);
-			this.parameterNamesCache.put(declaringClass, map);
-		}
-		if (map != NO_DEBUG_INFO_MAP) {
-			return map.get(ctor);
-		}
-		return null;
-	}
-
-	/**
-	 * Inspects the target class. Exceptions will be logged and a maker map returned
-	 * to indicate the lack of debug information.
-	 *
-	 * 讲一个类的所有方法和参数名包装成一个 map 返回
-	 * 方法 -> 所有的参数名
-=======
 		return doGetParameterNames(ctor);
 	}
 
@@ -115,7 +89,6 @@
 	 * Inspects the target class.
 	 * <p>Exceptions will be logged, and a marker map returned to indicate the
 	 * lack of debug information.
->>>>>>> fb13f6f0
 	 */
 	private Map<Executable, String[]> inspectClass(Class<?> clazz) {
 		InputStream is = clazz.getResourceAsStream(ClassUtils.getClassFileName(clazz));
