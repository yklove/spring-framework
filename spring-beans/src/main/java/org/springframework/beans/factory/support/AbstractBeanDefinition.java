--- conflicted
+++ resolved
@@ -485,15 +485,6 @@
 	}
 
 	/**
-<<<<<<< HEAD
-	 * Return the class of the wrapped bean, if already resolved.
-	 * 如果已经解析，则返回包装bean的类..
-	 * @return the bean class, or {@code null} if none defined.
-	 * bean类,如果没有定义,则为{@code null}.
-	 * @throws IllegalStateException if the bean definition does not define a bean class,
-	 * or a specified bean class name has not been resolved into an actual Class.
-	 * 如果bean定义中没有定义bean类,或指定的bean类名尚未解析为实际的Class.
-=======
 	 * Return the class of the wrapped bean (assuming it is resolved already).
 	 * @return the bean class (never {@code null})
 	 * @throws IllegalStateException if the bean definition does not define a bean class,
@@ -501,7 +492,6 @@
 	 * @see #hasBeanClass()
 	 * @see #setBeanClass(Class)
 	 * @see #resolveBeanClass(ClassLoader)
->>>>>>> d2e6d026
 	 */
 	public Class<?> getBeanClass() throws IllegalStateException {
 		Object beanClassObject = this.beanClass;
@@ -517,13 +507,10 @@
 
 	/**
 	 * Return whether this definition specifies a bean class.
-<<<<<<< HEAD
 	 * 这个bean定义是否指定了bean的类型。
-=======
 	 * @see #getBeanClass()
 	 * @see #setBeanClass(Class)
 	 * @see #resolveBeanClass(ClassLoader)
->>>>>>> d2e6d026
 	 */
 	public boolean hasBeanClass() {
 		return (this.beanClass instanceof Class);
