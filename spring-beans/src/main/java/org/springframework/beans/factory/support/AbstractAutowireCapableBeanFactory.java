--- conflicted
+++ resolved
@@ -632,11 +632,7 @@
 				logger.trace("Eagerly caching bean '" + beanName +
 						"' to allow for resolving potential circular references");
 			}
-			// 为避免后期循环依赖,可以在bean初始化完成前将创建实例的ObjectFactory加入工厂
-			addSingletonFactory(beanName, () -> {
-				// AOP就是在这里将advice动态植入bean中,若没有则直接返回bean,不做任何处理
-				return getEarlyBeanReference(beanName, mbd, bean);
-			});
+			addSingletonFactory(beanName, () -> getEarlyBeanReference(beanName, mbd, bean));
 		}
 
 		// Initialize the bean instance.
@@ -1485,18 +1481,10 @@
 		// Give any InstantiationAwareBeanPostProcessors the opportunity to modify the
 		// state of the bean before properties are set. This can be used, for example,
 		// to support styles of field injection.
-<<<<<<< HEAD
-		// 为任何InstantiationAwareBeanPostProcessors提供在设置属性之前修改bean状态的机会.
-		// 例如,这可用于支持属性注入的类型.
-		boolean continueWithPropertyPopulation = true;
-
-=======
->>>>>>> fb13f6f0
 		if (!mbd.isSynthetic() && hasInstantiationAwareBeanPostProcessors()) {
 			for (BeanPostProcessor bp : getBeanPostProcessors()) {
 				if (bp instanceof InstantiationAwareBeanPostProcessor) {
 					InstantiationAwareBeanPostProcessor ibp = (InstantiationAwareBeanPostProcessor) bp;
-					// postProcessAfterInstantiation返回值表示是否继续填充bean
 					if (!ibp.postProcessAfterInstantiation(bw.getWrappedInstance(), beanName)) {
 						return;
 					}
@@ -1504,15 +1492,7 @@
 			}
 		}
 
-<<<<<<< HEAD
-		// 如果后置处理器返回了停止填充命令,则终止后续的执行,直接return
-		if (!continueWithPropertyPopulation) {
-			return;
-		}
-
 		// 需要被注入的属性
-=======
->>>>>>> fb13f6f0
 		PropertyValues pvs = (mbd.hasPropertyValues() ? mbd.getPropertyValues() : null);
 
 		int resolvedAutowireMode = mbd.getResolvedAutowireMode();
